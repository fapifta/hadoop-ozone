/**
 * Licensed to the Apache Software Foundation (ASF) under one
 * or more contributor license agreements.  See the NOTICE file
 * distributed with this work for additional information
 * regarding copyright ownership.  The ASF licenses this file
 * to you under the Apache License, Version 2.0 (the
 * "License"); you may not use this file except in compliance
 * with the License.  You may obtain a copy of the License at
 *
 *     http://www.apache.org/licenses/LICENSE-2.0
 *
 * Unless required by applicable law or agreed to in writing, software
 * distributed under the License is distributed on an "AS IS" BASIS,
 * WITHOUT WARRANTIES OR CONDITIONS OF ANY KIND, either express or implied.
 * See the License for the specific language governing permissions and
 * limitations under the License.
 */

package org.apache.hadoop.hdds.scm.pipeline;

import javax.management.ObjectName;
import java.io.IOException;
import java.time.Duration;
import java.time.Instant;
import java.util.Collection;
import java.util.HashMap;
import java.util.List;
import java.util.Map;
import java.util.NavigableSet;
import java.util.Set;
import java.util.concurrent.TimeUnit;
import java.util.concurrent.atomic.AtomicBoolean;
import java.util.concurrent.locks.ReadWriteLock;
import java.util.concurrent.locks.ReentrantReadWriteLock;

import org.apache.hadoop.hdds.HddsConfigKeys;
import org.apache.hadoop.hdds.conf.ConfigurationSource;
import org.apache.hadoop.hdds.protocol.DatanodeDetails;
import org.apache.hadoop.hdds.protocol.proto.HddsProtos.ReplicationFactor;
import org.apache.hadoop.hdds.protocol.proto.HddsProtos.ReplicationType;
import org.apache.hadoop.hdds.scm.ScmConfigKeys;
import org.apache.hadoop.hdds.scm.container.ContainerID;
import org.apache.hadoop.hdds.scm.events.SCMEvents;
import org.apache.hadoop.hdds.scm.exceptions.SCMException;
import org.apache.hadoop.hdds.scm.ha.SCMContext;
import org.apache.hadoop.hdds.scm.node.NodeManager;
import org.apache.hadoop.hdds.scm.safemode.SCMSafeModeManager.SafeModeStatus;
import org.apache.hadoop.hdds.server.events.EventHandler;
import org.apache.hadoop.hdds.server.events.EventPublisher;
import org.apache.hadoop.hdds.utils.Scheduler;
import org.apache.hadoop.hdds.utils.db.Table;
import org.apache.hadoop.hdds.utils.db.Table.KeyValue;
import org.apache.hadoop.hdds.utils.db.TableIterator;
import org.apache.hadoop.metrics2.util.MBeans;
import org.apache.hadoop.util.Time;

import com.google.common.annotations.VisibleForTesting;
import org.slf4j.Logger;
import org.slf4j.LoggerFactory;

import static org.apache.hadoop.hdds.scm.exceptions.SCMException.ResultCodes.FAILED_TO_FIND_SUITABLE_NODE;

/**
 * Implements api needed for management of pipelines. All the write operations
 * for pipelines must come via PipelineManager. It synchronises all write
 * and read operations via a ReadWriteLock.
 */
public class SCMPipelineManager implements
    PipelineManager, EventHandler<SafeModeStatus> {

  private static final Logger LOG =
      LoggerFactory.getLogger(SCMPipelineManager.class);

  private final ReadWriteLock lock;
  private PipelineFactory pipelineFactory;
  private StateManager stateManager;
  private final BackgroundPipelineCreator backgroundPipelineCreator;
  private Scheduler scheduler;

  private final EventPublisher eventPublisher;
  private final NodeManager nodeManager;
  private final SCMPipelineMetrics metrics;
  private final ConfigurationSource conf;
  private long pipelineWaitDefaultTimeout;
  // Pipeline Manager MXBean
  private ObjectName pmInfoBean;

  private Table<PipelineID, Pipeline> pipelineStore;

  private final AtomicBoolean isInSafeMode;
  // Used to track if the safemode pre-checks have completed. This is designed
  // to prevent pipelines being created until sufficient nodes have registered.
  private final AtomicBoolean pipelineCreationAllowed;

  // This allows for freezing/resuming the new pipeline creation while the
  // SCM is already out of SafeMode.
  private AtomicBoolean freezePipelineCreation;

  public SCMPipelineManager(ConfigurationSource conf,
      NodeManager nodeManager,
      Table<PipelineID, Pipeline> pipelineStore,
      EventPublisher eventPublisher)
      throws IOException {
    this(conf, nodeManager, pipelineStore, eventPublisher, null, null);
    this.stateManager = new PipelineStateManager();
    this.pipelineFactory = new PipelineFactory(nodeManager,
        stateManager, conf, eventPublisher, SCMContext.emptyContext());
    this.pipelineStore = pipelineStore;
    initializePipelineState();
  }

  protected SCMPipelineManager(ConfigurationSource conf,
      NodeManager nodeManager,
      Table<PipelineID, Pipeline> pipelineStore,
      EventPublisher eventPublisher,
      PipelineStateManager pipelineStateManager,
      PipelineFactory pipelineFactory)
      throws IOException {
    this.lock = new ReentrantReadWriteLock();
    this.pipelineStore = pipelineStore;
    this.conf = conf;
    this.pipelineFactory = pipelineFactory;
    this.stateManager = pipelineStateManager;
    // TODO: See if thread priority needs to be set for these threads
    scheduler = new Scheduler("RatisPipelineUtilsThread", false, 1);
    this.backgroundPipelineCreator =
        new BackgroundPipelineCreator(this, scheduler, conf);
    this.eventPublisher = eventPublisher;
    this.nodeManager = nodeManager;
    this.metrics = SCMPipelineMetrics.create();
    this.pmInfoBean = MBeans.register("SCMPipelineManager",
        "SCMPipelineManagerInfo", this);
    this.pipelineWaitDefaultTimeout = conf.getTimeDuration(
        HddsConfigKeys.HDDS_PIPELINE_REPORT_INTERVAL,
        HddsConfigKeys.HDDS_PIPELINE_REPORT_INTERVAL_DEFAULT,
        TimeUnit.MILLISECONDS);
    this.isInSafeMode = new AtomicBoolean(conf.getBoolean(
        HddsConfigKeys.HDDS_SCM_SAFEMODE_ENABLED,
        HddsConfigKeys.HDDS_SCM_SAFEMODE_ENABLED_DEFAULT));
    // Pipeline creation is only allowed after the safemode prechecks have
    // passed, eg sufficient nodes have registered.
    this.pipelineCreationAllowed = new AtomicBoolean(!this.isInSafeMode.get());
    // controls freezing/resuming pipeline creation regardless of SafeMode
    // status.
    this.freezePipelineCreation = new AtomicBoolean(false);
  }

  public StateManager getStateManager() {
    return stateManager;
  }

  @VisibleForTesting
  public void setPipelineProvider(ReplicationType replicationType,
                                  PipelineProvider provider) {
    pipelineFactory.setProvider(replicationType, provider);
  }

  @VisibleForTesting
  public void allowPipelineCreation() {
    this.pipelineCreationAllowed.set(true);
  }

  @VisibleForTesting
  public boolean isPipelineCreationAllowed() {
    return pipelineCreationAllowed.get();
  }

  protected void initializePipelineState() throws IOException {
    if (pipelineStore.isEmpty()) {
      LOG.info("No pipeline exists in current db");
      return;
    }
    TableIterator<PipelineID, ? extends KeyValue<PipelineID, Pipeline>>
        iterator = pipelineStore.iterator();
    while (iterator.hasNext()) {
      Pipeline pipeline = nextPipelineFromIterator(iterator);
      stateManager.addPipeline(pipeline);
      nodeManager.addPipeline(pipeline);
    }
  }

  private Pipeline nextPipelineFromIterator(
      TableIterator<PipelineID, ? extends KeyValue<PipelineID, Pipeline>> it
  ) throws IOException {
    KeyValue<PipelineID, Pipeline> actual = it.next();
    Pipeline pipeline = actual.getValue();
    PipelineID pipelineID = actual.getKey();
    checkKeyAndReplaceIfObsolete(it, pipeline, pipelineID);
    return pipeline;
  }

  /**
   * This method is part of the change that happens in HDDS-3925, and we can
   * and should remove this on later on.
   * The purpose of the change is to get rid of protobuf serialization in the
   * SCM database Pipeline table keys. The keys are not used anywhere, and the
   * PipelineID that is used as a key is in the value as well, so we can detect
   * a change in the key translation to byte[] and if we have the old format
   * we refresh the table contents during SCM startup.
   *
   * If this fails in the remove, then there is an IOException coming from
   * RocksDB itself, in this case in memory structures will still be fine and
   * SCM should be operational, however we will attempt to replace the old key
   * at next startup. In this case removing of the pipeline will leave the
   * pipeline in RocksDB, and during next startup we will attempt to delete it
   * again. This does not affect any runtime operations.
   * If a Pipeline should have been deleted but remained in RocksDB, then at
   * next startup it will be replaced and added with the new key, then SCM will
   * detect that it is an invalid Pipeline and successfully delete it with the
   * new key.
   * For further info check the JIRA.
   *
   * @param it the iterator used to iterate the Pipeline table
   * @param pipeline the pipeline read already from the iterator
   * @param pipelineID the pipeline ID read from the raw data via the iterator
   */
  private void checkKeyAndReplaceIfObsolete(
      TableIterator<PipelineID, ? extends KeyValue<PipelineID, Pipeline>> it,
      Pipeline pipeline,
      PipelineID pipelineID
  ) {
    if (!pipelineID.equals(pipeline.getId())) {
      try {
        LOG.info("Found pipeline in old format key : {}", pipeline.getId());
        it.removeFromDB();
        pipelineStore.put(pipeline.getId(), pipeline);
      } catch (IOException e) {
        LOG.info("Pipeline table in RocksDB has an old key format, and "
            + "removing the pipeline with the old key was unsuccessful."
            + "Pipeline: {}", pipeline);
      }
    }
  }

  private void recordMetricsForPipeline(Pipeline pipeline) {
    metrics.incNumPipelineAllocated();
    if (pipeline.isOpen()) {
      metrics.incNumPipelineCreated();
      metrics.createPerPipelineMetrics(pipeline);
    }
    switch (pipeline.getType()) {
    case STAND_ALONE:
      return;
    case RATIS:
      List<Pipeline> overlapPipelines = RatisPipelineUtils
          .checkPipelineContainSameDatanodes(stateManager, pipeline);
      if (!overlapPipelines.isEmpty()) {
        // Count 1 overlap at a time.
        metrics.incNumPipelineContainSameDatanodes();
        //TODO remove until pipeline allocation is proved equally distributed.
        for (Pipeline overlapPipeline : overlapPipelines) {
          LOG.info("Pipeline: " + pipeline.getId().toString() +
              " contains same datanodes as previous pipelines: " +
              overlapPipeline.getId().toString() + " nodeIds: " +
              pipeline.getNodes().get(0).getUuid().toString() +
              ", " + pipeline.getNodes().get(1).getUuid().toString() +
              ", " + pipeline.getNodes().get(2).getUuid().toString());
        }
      }
      return;
    case CHAINED:
      // Not supported.
    default:
      // Not supported.
      return;
    }
  }

  @Override
  public Pipeline createPipeline(ReplicationType type,
      ReplicationFactor factor) throws IOException {
    if (!isPipelineCreationAllowed() && factor != ReplicationFactor.ONE) {
      LOG.debug("Pipeline creation is not allowed until safe mode prechecks " +
          "complete");
      throw new IOException("Pipeline creation is not allowed as safe mode " +
          "prechecks have not yet passed");
    }
    if (freezePipelineCreation.get()) {
      LOG.debug("Pipeline creation is frozen while an upgrade is in " +
          "progress");
      throw new IOException("Pipeline creation is frozen while an upgrade " +
          "is in progress");
    }
    lock.writeLock().lock();
    try {
      Pipeline pipeline = pipelineFactory.create(type, factor);
      if (pipelineStore != null) {
        pipelineStore.put(pipeline.getId(), pipeline);
      }
      stateManager.addPipeline(pipeline);
      nodeManager.addPipeline(pipeline);
      recordMetricsForPipeline(pipeline);
      return pipeline;
    } catch (IOException ex) {
      if (ex instanceof SCMException &&
          ((SCMException) ex).getResult() == FAILED_TO_FIND_SUITABLE_NODE) {
        // Avoid spam SCM log with errors when SCM has enough open pipelines
        LOG.debug("Can't create more pipelines of type {} and factor {}. " +
            "Reason: {}", type, factor, ex.getMessage());
      } else {
        LOG.error("Failed to create pipeline of type {} and factor {}. " +
            "Exception: {}", type, factor, ex.getMessage());
      }
      metrics.incNumPipelineCreationFailed();
      throw ex;
    } finally {
      lock.writeLock().unlock();
    }
  }

  @Override
  public Pipeline createPipeline(ReplicationType type, ReplicationFactor factor,
      List<DatanodeDetails> nodes) {
    // This will mostly be used to create dummy pipeline for SimplePipelines.
    // We don't update the metrics for SimplePipelines.
    lock.writeLock().lock();
    try {
      return pipelineFactory.create(type, factor, nodes);
    } finally {
      lock.writeLock().unlock();
    }
  }

  @Override
  public Pipeline getPipeline(PipelineID pipelineID)
      throws PipelineNotFoundException {
    lock.readLock().lock();
    try {
      return stateManager.getPipeline(pipelineID);
    } finally {
      lock.readLock().unlock();
    }
  }

  @Override
  public boolean containsPipeline(PipelineID pipelineID) {
    lock.readLock().lock();
    try {
      getPipeline(pipelineID);
      return true;
    } catch (PipelineNotFoundException e) {
      return false;
    } finally {
      lock.readLock().unlock();
    }
  }

  @Override
  public List<Pipeline> getPipelines() {
    lock.readLock().lock();
    try {
      return stateManager.getPipelines();
    } finally {
      lock.readLock().unlock();
    }
  }

  @Override
  public List<Pipeline> getPipelines(ReplicationType type) {
    lock.readLock().lock();
    try {
      return stateManager.getPipelines(type);
    } finally {
      lock.readLock().unlock();
    }
  }

  @Override
  public List<Pipeline> getPipelines(ReplicationType type,
      ReplicationFactor factor) {
    lock.readLock().lock();
    try {
      return stateManager.getPipelines(type, factor);
    } finally {
      lock.readLock().unlock();
    }
  }

  @Override
  public List<Pipeline> getPipelines(ReplicationType type,
      Pipeline.PipelineState state) {
    lock.readLock().lock();
    try {
      return stateManager.getPipelines(type, state);
    } finally {
      lock.readLock().unlock();
    }
  }

  @Override
  public List<Pipeline> getPipelines(ReplicationType type,
      ReplicationFactor factor, Pipeline.PipelineState state) {
    lock.readLock().lock();
    try {
      return stateManager.getPipelines(type, factor, state);
    } finally {
      lock.readLock().unlock();
    }
  }

  @Override
  public List<Pipeline> getPipelines(ReplicationType type,
      ReplicationFactor factor, Pipeline.PipelineState state,
      Collection<DatanodeDetails> excludeDns,
      Collection<PipelineID> excludePipelines) {
    lock.readLock().lock();
    try {
      return stateManager
          .getPipelines(type, factor, state, excludeDns, excludePipelines);
    } finally {
      lock.readLock().unlock();
    }
  }

  @Override
  public void addContainerToPipeline(PipelineID pipelineID,
      ContainerID containerID) throws IOException {
    lock.writeLock().lock();
    try {
      stateManager.addContainerToPipeline(pipelineID, containerID);
    } finally {
      lock.writeLock().unlock();
    }
  }

  private void updatePipelineStateInDb(PipelineID pipelineId,
                                       Pipeline.PipelineState oldState)
          throws IOException {
    // null check is here to prevent the case where SCM store
    // is closed but the staleNode handlers/pipleine creations
    // still try to access it.
    if (pipelineStore != null) {
      try {
        pipelineStore.put(pipelineId, getPipeline(pipelineId));
      } catch (IOException ex) {
        LOG.warn("Pipeline {} state update failed", pipelineId);
        // revert back to old state in memory
        stateManager.updatePipelineState(pipelineId, oldState);
      }
    }
  }

  @Override
  public void removeContainerFromPipeline(PipelineID pipelineID,
      ContainerID containerID) throws IOException {
    lock.writeLock().lock();
    try {
      stateManager.removeContainerFromPipeline(pipelineID, containerID);
    } finally {
      lock.writeLock().unlock();
    }
  }

  @Override
  public NavigableSet<ContainerID> getContainersInPipeline(
      PipelineID pipelineID) throws IOException {
    lock.readLock().lock();
    try {
      return stateManager.getContainers(pipelineID);
    } finally {
      lock.readLock().unlock();
    }
  }

  @Override
  public int getNumberOfContainers(PipelineID pipelineID) throws IOException {
    return stateManager.getNumberOfContainers(pipelineID);
  }

  @Override
  public void openPipeline(PipelineID pipelineId) throws IOException {
    lock.writeLock().lock();
    try {
      Pipeline.PipelineState state = stateManager.
              getPipeline(pipelineId).getPipelineState();
      Pipeline pipeline = stateManager.openPipeline(pipelineId);
      updatePipelineStateInDb(pipelineId, state);
      metrics.incNumPipelineCreated();
      metrics.createPerPipelineMetrics(pipeline);
    } finally {
      lock.writeLock().unlock();
    }
  }

  /**
   * Fire events to close all containers related to the input pipeline.
   * @param pipelineId - ID of the pipeline.
   * @throws IOException
   */
  protected void closeContainersForPipeline(final PipelineID pipelineId)
      throws IOException {
    Set<ContainerID> containerIDs = stateManager.getContainers(pipelineId);
    for (ContainerID containerID : containerIDs) {
      eventPublisher.fireEvent(SCMEvents.CLOSE_CONTAINER, containerID);
    }
  }

  /**
   * put pipeline in CLOSED state.
   * @param pipeline - ID of the pipeline.
   * @param onTimeout - whether to remove pipeline after some time.
   * @throws IOException
   */
  @Override
  public void closePipeline(Pipeline pipeline, boolean onTimeout)
      throws IOException {
    PipelineID pipelineID = pipeline.getId();
    lock.writeLock().lock();
    try {
      if (!pipeline.isClosed()) {
        stateManager.updatePipelineState(pipelineID,
            Pipeline.PipelineState.CLOSED);
        LOG.info("Pipeline {} moved to CLOSED state", pipeline);
      }
      metrics.removePipelineMetrics(pipelineID);
    } finally {
      lock.writeLock().unlock();
    }
    // close containers.
    closeContainersForPipeline(pipelineID);
    if (!onTimeout) {
      // close pipeline right away.
      removePipeline(pipeline);
    }
  }

  /**
   * Scrub pipelines.
   * @param type Pipeline type
   * @param factor Pipeline factor
   * @throws IOException
   */
  @Override
  public void scrubPipeline(ReplicationType type, ReplicationFactor factor)
      throws IOException{
    if (type != ReplicationType.RATIS || factor != ReplicationFactor.THREE) {
      // Only srub pipeline for RATIS THREE pipeline
      return;
    }
    Instant currentTime = Instant.now();
    Long pipelineScrubTimeoutInMills = conf.getTimeDuration(
        ScmConfigKeys.OZONE_SCM_PIPELINE_ALLOCATED_TIMEOUT,
        ScmConfigKeys.OZONE_SCM_PIPELINE_ALLOCATED_TIMEOUT_DEFAULT,
        TimeUnit.MILLISECONDS);

    List<Pipeline> candidates = stateManager.getPipelines(type, factor);

    for (Pipeline p : candidates) {
      // scrub pipelines who stay ALLOCATED for too long.
      if (p.getPipelineState() == Pipeline.PipelineState.ALLOCATED &&
          (currentTime.toEpochMilli() - p.getCreationTimestamp()
              .toEpochMilli() >= pipelineScrubTimeoutInMills)) {
        LOG.info("Scrubbing pipeline: id: " + p.getId().toString() +
            " since it stays at ALLOCATED stage for " +
            Duration.between(currentTime, p.getCreationTimestamp())
                .toMinutes() + " mins.");
        closePipeline(p, false);
      }
      // scrub pipelines who stay CLOSED for too long.
      if (p.getPipelineState() == Pipeline.PipelineState.CLOSED) {
        LOG.info("Scrubbing pipeline: id: " + p.getId().toString() +
            " since it is at CLOSED stage.");
        closeContainersForPipeline(p.getId());
        removePipeline(p);
      }
    }
    return;
  }

  @Override
  public Map<String, Integer> getPipelineInfo() {
    final Map<String, Integer> pipelineInfo = new HashMap<>();
    for (Pipeline.PipelineState state : Pipeline.PipelineState.values()) {
      pipelineInfo.put(state.toString(), 0);
    }
    stateManager.getPipelines().forEach(pipeline ->
        pipelineInfo.computeIfPresent(
            pipeline.getPipelineState().toString(), (k, v) -> v + 1));
    return pipelineInfo;
  }

  /**
   * Schedules a fixed interval job to create pipelines.
   */
  @Override
  public void startPipelineCreator() {
    backgroundPipelineCreator.startFixedIntervalPipelineCreator();
  }

  /**
   * Triggers pipeline creation after the specified time.
   */
  @Override
  public void triggerPipelineCreation() {
    backgroundPipelineCreator.triggerPipelineCreation();
  }

  /**
   * Activates a dormant pipeline.
   *
   * @param pipelineID ID of the pipeline to activate.
   * @throws IOException in case of any Exception
   */
  @Override
  public void activatePipeline(PipelineID pipelineID)
      throws IOException {
    lock.writeLock().lock();
    try {
      Pipeline.PipelineState state = stateManager.
              getPipeline(pipelineID).getPipelineState();
      stateManager.activatePipeline(pipelineID);
      updatePipelineStateInDb(pipelineID, state);
    } finally {
      lock.writeLock().unlock();
    }
  }

  /**
   * Deactivates an active pipeline.
   *
   * @param pipelineID ID of the pipeline to deactivate.
   * @throws IOException in case of any Exception
   */
  @Override
  public void deactivatePipeline(PipelineID pipelineID)
      throws IOException {
    lock.writeLock().lock();
    try {
      Pipeline.PipelineState state = stateManager.
              getPipeline(pipelineID).getPipelineState();
      stateManager.deactivatePipeline(pipelineID);
      updatePipelineStateInDb(pipelineID, state);
    } finally {
      lock.writeLock().unlock();
    }
  }

  /**
   * Wait a pipeline to be OPEN.
   *
   * @param pipelineID ID of the pipeline to wait for.
   * @param timeout    wait timeout, millisecond, 0 to use default value
   * @throws IOException in case of any Exception, such as timeout
   */
  @Override
  public void waitPipelineReady(PipelineID pipelineID, long timeout)
      throws IOException {
    long st = Time.monotonicNow();
    if (timeout == 0) {
      timeout = pipelineWaitDefaultTimeout;
    }

    boolean ready;
    Pipeline pipeline;
    do {
      try {
        pipeline = stateManager.getPipeline(pipelineID);
      } catch (PipelineNotFoundException e) {
        throw new PipelineNotFoundException(String.format(
            "Pipeline %s cannot be found", pipelineID));
      }
      ready = pipeline.isOpen();
      if (!ready) {
        try {
          Thread.sleep((long)100);
        } catch (InterruptedException e) {
          Thread.currentThread().interrupt();
        }
      }
    } while (!ready && Time.monotonicNow() - st < timeout);

    if (!ready) {
      throw new IOException(String.format("Pipeline %s is not ready in %d ms",
          pipelineID, timeout));
    }
  }

  /**
   * Removes the pipeline from the db and pipeline state map.
   *
   * @param pipeline - pipeline to be removed
   * @throws IOException
   */
  protected void removePipeline(Pipeline pipeline) throws IOException {
    pipelineFactory.close(pipeline.getType(), pipeline);
    PipelineID pipelineID = pipeline.getId();
    lock.writeLock().lock();
    try {
      if (pipelineStore != null) {
        pipelineStore.delete(pipelineID);
        Pipeline pipelineRemoved = stateManager.removePipeline(pipelineID);
        nodeManager.removePipeline(pipelineRemoved);
        metrics.incNumPipelineDestroyed();
      }
    } catch (IOException ex) {
      metrics.incNumPipelineDestroyFailed();
      throw ex;
    } finally {
      lock.writeLock().unlock();
    }
  }

  @Override
  public void incNumBlocksAllocatedMetric(PipelineID id) {
    metrics.incNumBlocksAllocated(id);
  }

  @Override
  public void close() throws IOException {
    if (scheduler != null) {
      scheduler.close();
      scheduler = null;
    }

    if(pmInfoBean != null) {
      MBeans.unregister(this.pmInfoBean);
      pmInfoBean = null;
    }

    SCMPipelineMetrics.unRegister();

    // shutdown pipeline provider.
    pipelineFactory.shutdown();
    lock.writeLock().lock();
    try {
      pipelineStore.close();
      pipelineStore = null;
    } catch (Exception ex) {
      LOG.error("Pipeline  store close failed", ex);
    } finally {
      lock.writeLock().unlock();
    }
  }

  /**
   * returns min number of healthy volumes from the set of
   * datanodes constituting the pipeline.
   * @param  pipeline
   * @return healthy volume count
   */
  @Override
  public int minHealthyVolumeNum(Pipeline pipeline) {
    return nodeManager.minHealthyVolumeNum(pipeline.getNodes());
  }

  /**
   * returns max count of raft log volumes from the set of
   * datanodes constituting the pipeline.
   * @param  pipeline
   * @return healthy volume count
   */
  @Override
  public int minPipelineLimit(Pipeline pipeline) {
    return nodeManager.minPipelineLimit(pipeline.getNodes());
  }

  protected ReadWriteLock getLock() {
    return lock;
  }

  @VisibleForTesting
  public PipelineFactory getPipelineFactory() {
    return pipelineFactory;
  }

  protected NodeManager getNodeManager() {
    return nodeManager;
  }

  @Override
  public boolean getSafeModeStatus() {
    return this.isInSafeMode.get();
  }

  @Override
<<<<<<< HEAD
  public void freezePipelineCreation() {
    freezePipelineCreation.set(true);
    backgroundPipelineCreator.pause();
  }

  @Override
  public void resumePipelineCreation() {
    freezePipelineCreation.set(false);
    backgroundPipelineCreator.resume();
=======
  public void reinitialize(Table<PipelineID, Pipeline> store)
      throws IOException {
    throw new RuntimeException("Not supported operation.");
>>>>>>> 685ff3fc
  }

  public Table<PipelineID, Pipeline> getPipelineStore() {
    return pipelineStore;
  }

  @Override
  public void onMessage(SafeModeStatus status,
      EventPublisher publisher) {
    // TODO: #CLUTIL - handle safemode getting re-enabled
    boolean currentAllowPipelines =
        pipelineCreationAllowed.getAndSet(status.isPreCheckComplete());
    boolean currentlyInSafeMode =
        isInSafeMode.getAndSet(status.isInSafeMode());

    // Trigger pipeline creation only if the preCheck status has changed to
    // complete.
    if (isPipelineCreationAllowed() && !currentAllowPipelines) {
      triggerPipelineCreation();
    }
    // Start the pipeline creation thread only when safemode switches off
    if (!getSafeModeStatus() && currentlyInSafeMode) {
      startPipelineCreator();
    }
  }

  @VisibleForTesting
  protected static Logger getLog() {
    return LOG;
  }
}<|MERGE_RESOLUTION|>--- conflicted
+++ resolved
@@ -773,7 +773,12 @@
   }
 
   @Override
-<<<<<<< HEAD
+  public void reinitialize(Table<PipelineID, Pipeline> store)
+      throws IOException {
+    throw new RuntimeException("Not supported operation.");
+  }
+
+  @Override
   public void freezePipelineCreation() {
     freezePipelineCreation.set(true);
     backgroundPipelineCreator.pause();
@@ -783,11 +788,6 @@
   public void resumePipelineCreation() {
     freezePipelineCreation.set(false);
     backgroundPipelineCreator.resume();
-=======
-  public void reinitialize(Table<PipelineID, Pipeline> store)
-      throws IOException {
-    throw new RuntimeException("Not supported operation.");
->>>>>>> 685ff3fc
   }
 
   public Table<PipelineID, Pipeline> getPipelineStore() {
@@ -796,7 +796,7 @@
 
   @Override
   public void onMessage(SafeModeStatus status,
-      EventPublisher publisher) {
+                        EventPublisher publisher) {
     // TODO: #CLUTIL - handle safemode getting re-enabled
     boolean currentAllowPipelines =
         pipelineCreationAllowed.getAndSet(status.isPreCheckComplete());
