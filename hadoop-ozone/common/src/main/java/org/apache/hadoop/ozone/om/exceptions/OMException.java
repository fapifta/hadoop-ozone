--- conflicted
+++ resolved
@@ -243,7 +243,7 @@
     LAYOUT_FEATURE_FINALIZATION_FAILED,
     PREPARE_FAILED,
     NOT_SUPPORTED_OPERATION_WHEN_PREPARED,
-<<<<<<< HEAD
+    NOT_SUPPORTED_OPERATION_PRIOR_FINALIZATION,
 
     TENANT_NOT_FOUND,
     TENANT_ALREADY_EXISTS, INVALID_TENANT_ID,
@@ -258,8 +258,5 @@
     TENANT_NOT_EMPTY,
 
     FEATURE_NOT_ENABLED
-=======
-    NOT_SUPPORTED_OPERATION_PRIOR_FINALIZATION
->>>>>>> c01fc790
   }
 }