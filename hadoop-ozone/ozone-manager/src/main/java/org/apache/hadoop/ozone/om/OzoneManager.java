/**
 * Licensed to the Apache Software Foundation (ASF) under one or more
 * contributor license agreements.  See the NOTICE file distributed with this
 * work for additional information regarding copyright ownership.  The ASF
 * licenses this file to you under the Apache License, Version 2.0 (the
 * "License"); you may not use this file except in compliance with the License.
 * You may obtain a copy of the License at
 * <p>
 * http://www.apache.org/licenses/LICENSE-2.0
 * <p>
 * Unless required by applicable law or agreed to in writing, software
 * distributed under the License is distributed on an "AS IS" BASIS,WITHOUT
 * WARRANTIES OR CONDITIONS OF ANY KIND, either express or implied. See the
 * License for the specific language governing permissions and limitations under
 * the License.
 */

package org.apache.hadoop.ozone.om;

import javax.management.ObjectName;
import java.io.BufferedWriter;
import java.io.File;
import java.io.FileOutputStream;
import java.io.IOException;
import java.io.OutputStreamWriter;
import java.io.UncheckedIOException;
import java.net.InetAddress;
import java.net.InetSocketAddress;
import java.nio.charset.StandardCharsets;
import java.nio.file.Files;
import java.nio.file.Path;
import java.nio.file.StandardCopyOption;
import java.security.KeyPair;
import java.security.PrivilegedExceptionAction;
import java.security.cert.CertificateException;
import java.util.ArrayList;
import java.util.Arrays;
import java.util.Collection;
import java.util.Collections;
import java.util.HashMap;
import java.util.HashSet;
import java.util.LinkedHashMap;
import java.util.List;
import java.util.Map;
import java.util.Objects;
import java.util.Set;
import java.util.Timer;
import java.util.TimerTask;
import java.util.concurrent.ConcurrentHashMap;
import java.util.concurrent.TimeUnit;

import com.google.common.base.Optional;
import org.apache.hadoop.conf.Configuration;
import org.apache.hadoop.conf.StorageUnit;
import org.apache.hadoop.crypto.key.KeyProvider;
import org.apache.hadoop.crypto.key.KeyProviderCryptoExtension;
import org.apache.hadoop.fs.CommonConfigurationKeys;
import org.apache.hadoop.fs.CommonConfigurationKeysPublic;
import org.apache.hadoop.fs.FileSystem;
import org.apache.hadoop.hdds.HddsConfigKeys;
import org.apache.hadoop.hdds.HddsUtils;
import org.apache.hadoop.hdds.annotation.InterfaceAudience;
import org.apache.hadoop.hdds.client.ReplicationConfig;
import org.apache.hadoop.hdds.client.ReplicationType;
import org.apache.hadoop.hdds.conf.ConfigurationException;
import org.apache.hadoop.hdds.conf.OzoneConfiguration;
import org.apache.hadoop.hdds.protocol.proto.HddsProtos;
import org.apache.hadoop.hdds.protocol.proto.SCMSecurityProtocolProtos.SCMGetCertResponseProto;
import org.apache.hadoop.hdds.protocolPB.SCMSecurityProtocolClientSideTranslatorPB;
import org.apache.hadoop.hdds.scm.ScmInfo;
import org.apache.hadoop.hdds.scm.client.HddsClientUtils;
import org.apache.hadoop.hdds.utils.db.Table;
import org.apache.hadoop.hdds.utils.db.Table.KeyValue;
import org.apache.hadoop.hdds.utils.db.TableIterator;
import org.apache.hadoop.ozone.OzoneManagerVersion;
import org.apache.hadoop.ozone.util.OzoneNetUtils;
import org.apache.hadoop.ozone.om.helpers.BucketLayout;
import org.apache.hadoop.hdds.scm.ha.SCMNodeInfo;
import org.apache.hadoop.hdds.scm.protocol.ScmBlockLocationProtocol;
import org.apache.hadoop.hdds.scm.protocol.StorageContainerLocationProtocol;
import org.apache.hadoop.hdds.security.x509.SecurityConfig;
import org.apache.hadoop.hdds.security.x509.certificate.client.CertificateClient;
import org.apache.hadoop.hdds.security.x509.certificate.client.OMCertificateClient;
import org.apache.hadoop.hdds.security.x509.certificate.utils.CertificateCodec;
import org.apache.hadoop.hdds.security.x509.certificates.utils.CertificateSignRequest;
import org.apache.hadoop.hdds.server.ServiceRuntimeInfoImpl;
import org.apache.hadoop.hdds.server.http.RatisDropwizardExports;
import org.apache.hadoop.hdds.utils.HAUtils;
import org.apache.hadoop.hdds.utils.HddsServerUtil;
import org.apache.hadoop.hdds.utils.ProtocolMessageMetrics;
import org.apache.hadoop.hdds.utils.db.BatchOperation;
import org.apache.hadoop.hdds.utils.db.DBCheckpoint;
import org.apache.hadoop.hdds.utils.db.DBUpdatesWrapper;
import org.apache.hadoop.hdds.utils.db.SequenceNumberNotFoundException;
import org.apache.hadoop.hdds.utils.db.cache.CacheKey;
import org.apache.hadoop.hdds.utils.db.cache.CacheValue;
import org.apache.hadoop.io.Text;
import org.apache.hadoop.ipc.ProtobufRpcEngine;
import org.apache.hadoop.ipc.RPC;
import org.apache.hadoop.ipc.Server;
import org.apache.hadoop.metrics2.util.MBeans;
import org.apache.hadoop.ozone.OmUtils;
import org.apache.hadoop.ozone.OzoneAcl;
import org.apache.hadoop.ozone.OzoneConfigKeys;
import org.apache.hadoop.ozone.OzoneConsts;
import org.apache.hadoop.ozone.OzoneSecurityUtil;
import org.apache.hadoop.ozone.audit.AuditAction;
import org.apache.hadoop.ozone.audit.AuditEventStatus;
import org.apache.hadoop.ozone.audit.AuditLogger;
import org.apache.hadoop.ozone.audit.AuditLoggerType;
import org.apache.hadoop.ozone.audit.AuditMessage;
import org.apache.hadoop.ozone.audit.Auditor;
import org.apache.hadoop.ozone.audit.OMAction;
import org.apache.hadoop.ozone.common.Storage.StorageState;
import org.apache.hadoop.ozone.om.exceptions.OMException;
import org.apache.hadoop.ozone.om.exceptions.OMException.ResultCodes;
import org.apache.hadoop.ozone.om.exceptions.OMLeaderNotReadyException;
import org.apache.hadoop.ozone.om.exceptions.OMNotLeaderException;
import org.apache.hadoop.ozone.om.ha.OMHANodeDetails;
import org.apache.hadoop.ozone.om.helpers.OMNodeDetails;
import org.apache.hadoop.ozone.om.helpers.DBUpdates;
import org.apache.hadoop.ozone.om.helpers.OmBucketInfo;
import org.apache.hadoop.ozone.om.helpers.OmDBAccessIdInfo;
import org.apache.hadoop.ozone.om.helpers.OmDBUserPrincipalInfo;
import org.apache.hadoop.ozone.om.helpers.OmDBTenantState;
import org.apache.hadoop.ozone.om.helpers.OmKeyArgs;
import org.apache.hadoop.ozone.om.helpers.OmKeyInfo;
import org.apache.hadoop.ozone.om.helpers.OmMultipartUploadList;
import org.apache.hadoop.ozone.om.helpers.OmMultipartUploadListParts;
import org.apache.hadoop.ozone.om.helpers.OmVolumeArgs;
import org.apache.hadoop.ozone.om.helpers.OzoneFileStatus;
import org.apache.hadoop.ozone.om.helpers.RepeatedOmKeyInfo;
import org.apache.hadoop.ozone.om.helpers.S3VolumeContext;
import org.apache.hadoop.ozone.om.helpers.ServiceInfo;
import org.apache.hadoop.ozone.om.helpers.ServiceInfoEx;
<<<<<<< HEAD
import org.apache.hadoop.ozone.om.helpers.TenantStateList;
import org.apache.hadoop.ozone.om.helpers.TenantUserInfoValue;
import org.apache.hadoop.ozone.om.helpers.TenantUserList;
=======
import org.apache.hadoop.ozone.om.lock.OzoneLockProvider;
>>>>>>> c01fc790
import org.apache.hadoop.ozone.om.protocol.OMInterServiceProtocol;
import org.apache.hadoop.ozone.om.protocol.OMConfiguration;
import org.apache.hadoop.ozone.om.protocolPB.OMInterServiceProtocolClientSideImpl;
import org.apache.hadoop.ozone.om.protocol.OzoneManagerProtocol;
import org.apache.hadoop.ozone.om.protocolPB.OMInterServiceProtocolPB;
import org.apache.hadoop.ozone.om.protocolPB.OMAdminProtocolClientSideImpl;
import org.apache.hadoop.ozone.om.protocolPB.OMAdminProtocolPB;
import org.apache.hadoop.ozone.om.protocolPB.OzoneManagerProtocolPB;
import org.apache.hadoop.ozone.common.ha.ratis.RatisSnapshotInfo;
import org.apache.hadoop.hdds.security.OzoneSecurityException;
import org.apache.hadoop.hdds.utils.TransactionInfo;
import org.apache.hadoop.ozone.om.ratis.OzoneManagerRatisServer;
import org.apache.hadoop.ozone.om.ratis.utils.OzoneManagerRatisUtils;
import org.apache.hadoop.ozone.om.request.OMClientRequest;
import org.apache.hadoop.ozone.om.snapshot.OzoneManagerSnapshotProvider;
import org.apache.hadoop.ozone.om.upgrade.OMLayoutVersionManager;
import org.apache.hadoop.ozone.om.upgrade.OMUpgradeFinalizer;
import org.apache.hadoop.ozone.protocol.proto.OzoneManagerAdminProtocolProtos.OzoneManagerAdminService;
import org.apache.hadoop.ozone.protocol.proto.OzoneManagerProtocolProtos;
import org.apache.hadoop.ozone.protocol.proto.OzoneManagerProtocolProtos.DBUpdatesRequest;
import org.apache.hadoop.ozone.protocol.proto.OzoneManagerProtocolProtos.KeyArgs;
import org.apache.hadoop.ozone.protocol.proto.OzoneManagerProtocolProtos.OMRoleInfo;
import org.apache.hadoop.ozone.protocol.proto.OzoneManagerProtocolProtos.S3Authentication;
import org.apache.hadoop.ozone.protocol.proto.OzoneManagerProtocolProtos.ServicePort;
import org.apache.hadoop.ozone.protocol.proto.OzoneManagerProtocolProtos.ExtendedUserAccessIdInfo;
import org.apache.hadoop.ozone.protocol.proto.OzoneManagerProtocolProtos.TenantState;
import org.apache.hadoop.ozone.protocolPB.OMInterServiceProtocolServerSideImpl;
import org.apache.hadoop.ozone.protocolPB.OMAdminProtocolServerSideImpl;
import org.apache.hadoop.ozone.storage.proto.OzoneManagerStorageProtos.PersistedUserVolumeInfo;
import org.apache.hadoop.ozone.protocolPB.OzoneManagerProtocolServerSideTranslatorPB;
import org.apache.hadoop.ozone.security.OzoneBlockTokenSecretManager;
import org.apache.hadoop.ozone.security.OzoneDelegationTokenSecretManager;
import org.apache.hadoop.ozone.security.OzoneTokenIdentifier;
import org.apache.hadoop.ozone.security.acl.IAccessAuthorizer;
import org.apache.hadoop.ozone.security.acl.IAccessAuthorizer.ACLIdentityType;
import org.apache.hadoop.ozone.security.acl.IAccessAuthorizer.ACLType;
import org.apache.hadoop.ozone.security.acl.OzoneAccessAuthorizer;
import org.apache.hadoop.ozone.security.acl.OzoneNativeAuthorizer;
import org.apache.hadoop.ozone.security.acl.OzoneObj;
import org.apache.hadoop.ozone.security.acl.OzoneObj.ResourceType;
import org.apache.hadoop.ozone.security.acl.OzoneObj.StoreType;
import org.apache.hadoop.ozone.security.acl.OzoneObjInfo;
import org.apache.hadoop.ozone.security.acl.RequestContext;
import org.apache.hadoop.ozone.upgrade.UpgradeFinalizer;
import org.apache.hadoop.ozone.upgrade.UpgradeFinalizer.StatusAndMessages;
import org.apache.hadoop.hdds.ExitManager;
import org.apache.hadoop.ozone.util.OzoneVersionInfo;
import org.apache.hadoop.ozone.util.ShutdownHookManager;
import org.apache.hadoop.security.SecurityUtil;
import org.apache.hadoop.security.UserGroupInformation;
import org.apache.hadoop.security.UserGroupInformation.AuthenticationMethod;
import org.apache.hadoop.security.authentication.client.AuthenticationException;
import org.apache.hadoop.security.token.SecretManager.InvalidToken;
import org.apache.hadoop.security.token.Token;
import org.apache.hadoop.util.JvmPauseMonitor;
import org.apache.hadoop.util.KMSUtil;
import org.apache.hadoop.util.ReflectionUtils;
import org.apache.hadoop.util.Time;

import com.fasterxml.jackson.databind.ObjectMapper;
import com.fasterxml.jackson.databind.ObjectReader;
import com.fasterxml.jackson.databind.ObjectWriter;
import com.google.common.annotations.VisibleForTesting;
import com.google.common.base.Preconditions;
import com.google.protobuf.BlockingService;
import com.google.protobuf.ProtocolMessageEnum;
import org.apache.commons.lang3.StringUtils;
import org.apache.commons.lang3.tuple.Pair;

import static org.apache.hadoop.fs.CommonConfigurationKeysPublic.FS_TRASH_INTERVAL_DEFAULT;
import static org.apache.hadoop.fs.CommonConfigurationKeysPublic.FS_TRASH_INTERVAL_KEY;
import static org.apache.hadoop.hdds.HddsConfigKeys.HDDS_BLOCK_TOKEN_ENABLED;
import static org.apache.hadoop.hdds.HddsConfigKeys.HDDS_BLOCK_TOKEN_ENABLED_DEFAULT;
import static org.apache.hadoop.hdds.HddsUtils.getScmAddressForClients;
import static org.apache.hadoop.hdds.security.x509.certificates.utils.CertificateSignRequest.getEncodedString;
import static org.apache.hadoop.hdds.server.ServerUtils.getRemoteUserName;
import static org.apache.hadoop.hdds.server.ServerUtils.updateRPCListenAddress;
import static org.apache.hadoop.hdds.utils.HAUtils.getScmInfo;
import static org.apache.hadoop.ozone.OmUtils.MAX_TRXN_ID;
import static org.apache.hadoop.ozone.OzoneAcl.AclScope.ACCESS;
import static org.apache.hadoop.ozone.OzoneConfigKeys.DFS_CONTAINER_RATIS_ENABLED_DEFAULT;
import static org.apache.hadoop.ozone.OzoneConfigKeys.DFS_CONTAINER_RATIS_ENABLED_KEY;
import static org.apache.hadoop.ozone.OzoneConfigKeys.OZONE_ACL_AUTHORIZER_CLASS;
import static org.apache.hadoop.ozone.OzoneConfigKeys.OZONE_ACL_ENABLED;
import static org.apache.hadoop.ozone.OzoneConfigKeys.OZONE_ACL_ENABLED_DEFAULT;
import static org.apache.hadoop.ozone.OzoneConfigKeys.OZONE_ADMINISTRATORS;
import static org.apache.hadoop.ozone.OzoneConfigKeys.OZONE_ADMINISTRATORS_WILDCARD;
import static org.apache.hadoop.ozone.OzoneConfigKeys.OZONE_FLEXIBLE_FQDN_RESOLUTION_ENABLED;
import static org.apache.hadoop.ozone.OzoneConfigKeys.OZONE_FLEXIBLE_FQDN_RESOLUTION_ENABLED_DEFAULT;
import static org.apache.hadoop.ozone.OzoneConfigKeys.OZONE_KEY_PREALLOCATION_BLOCKS_MAX;
import static org.apache.hadoop.ozone.OzoneConfigKeys.OZONE_KEY_PREALLOCATION_BLOCKS_MAX_DEFAULT;
import static org.apache.hadoop.ozone.OzoneConfigKeys.OZONE_SCM_BLOCK_SIZE;
import static org.apache.hadoop.ozone.OzoneConfigKeys.OZONE_SCM_BLOCK_SIZE_DEFAULT;
import static org.apache.hadoop.ozone.OzoneConsts.DB_TRANSIENT_MARKER;
import static org.apache.hadoop.ozone.OzoneConsts.DEFAULT_OM_UPDATE_ID;
import static org.apache.hadoop.ozone.OzoneConsts.LAYOUT_VERSION_KEY;
import static org.apache.hadoop.ozone.OzoneConsts.OM_METRICS_FILE;
import static org.apache.hadoop.ozone.OzoneConsts.OM_METRICS_TEMP_FILE;
import static org.apache.hadoop.ozone.OzoneConsts.PREPARE_MARKER_KEY;
import static org.apache.hadoop.ozone.OzoneConsts.OM_RATIS_SNAPSHOT_DIR;
import static org.apache.hadoop.ozone.OzoneConsts.RPC_PORT;
import static org.apache.hadoop.ozone.OzoneConsts.TRANSACTION_INFO_KEY;
import static org.apache.hadoop.ozone.om.OMConfigKeys.OZONE_OM_ADDRESS_KEY;
import static org.apache.hadoop.ozone.om.OMConfigKeys.OZONE_OM_ENABLE_FILESYSTEM_PATHS;
import static org.apache.hadoop.ozone.om.OMConfigKeys.OZONE_OM_ENABLE_FILESYSTEM_PATHS_DEFAULT;
import static org.apache.hadoop.ozone.om.OMConfigKeys.OZONE_OM_KEY_PATH_LOCK_ENABLED;
import static org.apache.hadoop.ozone.om.OMConfigKeys.OZONE_OM_KEY_PATH_LOCK_ENABLED_DEFAULT;
import static org.apache.hadoop.ozone.om.OMConfigKeys.OZONE_OM_HANDLER_COUNT_DEFAULT;
import static org.apache.hadoop.ozone.om.OMConfigKeys.OZONE_OM_HANDLER_COUNT_KEY;
import static org.apache.hadoop.ozone.om.OMConfigKeys.OZONE_OM_HTTP_AUTH_TYPE;
import static org.apache.hadoop.ozone.om.OMConfigKeys.OZONE_OM_KERBEROS_KEYTAB_FILE_KEY;
import static org.apache.hadoop.ozone.om.OMConfigKeys.OZONE_OM_KERBEROS_PRINCIPAL_KEY;
import static org.apache.hadoop.ozone.om.OMConfigKeys.OZONE_OM_METRICS_SAVE_INTERVAL;
import static org.apache.hadoop.ozone.om.OMConfigKeys.OZONE_OM_METRICS_SAVE_INTERVAL_DEFAULT;
import static org.apache.hadoop.ozone.om.OMConfigKeys.OZONE_OM_S3_GPRC_SERVER_ENABLED;
import static org.apache.hadoop.ozone.om.OMConfigKeys.OZONE_OM_S3_GRPC_SERVER_ENABLED_DEFAULT;
import static org.apache.hadoop.ozone.om.OMConfigKeys.OZONE_OM_USER_MAX_VOLUME;
import static org.apache.hadoop.ozone.om.OMConfigKeys.OZONE_OM_USER_MAX_VOLUME_DEFAULT;
import static org.apache.hadoop.ozone.om.OMConfigKeys.OZONE_OM_VOLUME_LISTALL_ALLOWED;
import static org.apache.hadoop.ozone.om.OMConfigKeys.OZONE_OM_VOLUME_LISTALL_ALLOWED_DEFAULT;
import static org.apache.hadoop.ozone.om.OMConfigKeys.OZONE_DEFAULT_BUCKET_LAYOUT;
import static org.apache.hadoop.ozone.om.OMConfigKeys.OZONE_DEFAULT_BUCKET_LAYOUT_DEFAULT;
import static org.apache.hadoop.ozone.om.OMConfigKeys.OZONE_SERVER_DEFAULT_REPLICATION_DEFAULT;
import static org.apache.hadoop.ozone.om.OMConfigKeys.OZONE_SERVER_DEFAULT_REPLICATION_KEY;
import static org.apache.hadoop.ozone.om.OMConfigKeys.OZONE_SERVER_DEFAULT_REPLICATION_TYPE_DEFAULT;
import static org.apache.hadoop.ozone.om.OMConfigKeys.OZONE_SERVER_DEFAULT_REPLICATION_TYPE_KEY;
import static org.apache.hadoop.ozone.om.exceptions.OMException.ResultCodes.DETECTED_LOOP_IN_BUCKET_LINKS;
import static org.apache.hadoop.ozone.om.exceptions.OMException.ResultCodes.INVALID_AUTH_METHOD;
import static org.apache.hadoop.ozone.om.exceptions.OMException.ResultCodes.INVALID_REQUEST;
import static org.apache.hadoop.ozone.om.exceptions.OMException.ResultCodes.PERMISSION_DENIED;
import static org.apache.hadoop.ozone.om.exceptions.OMException.ResultCodes.TOKEN_ERROR_OTHER;
import static org.apache.hadoop.ozone.om.lock.OzoneManagerLock.Resource.BUCKET_LOCK;
import static org.apache.hadoop.ozone.om.lock.OzoneManagerLock.Resource.VOLUME_LOCK;
import static org.apache.hadoop.ozone.om.ratis.OzoneManagerRatisServer.RaftServerStatus.LEADER_AND_READY;
import static org.apache.hadoop.ozone.om.ratis.OzoneManagerRatisServer.getRaftGroupIdFromOmServiceId;
import static org.apache.hadoop.ozone.protocol.proto.OzoneManagerInterServiceProtocolProtos.OzoneManagerInterService;
import static org.apache.hadoop.ozone.protocol.proto.OzoneManagerProtocolProtos.OzoneManagerService;
import static org.apache.hadoop.ozone.protocol.proto.OzoneManagerProtocolProtos.PrepareStatusResponse.PrepareStatus;
import org.apache.ratis.proto.RaftProtos.RaftPeerRole;
import org.apache.ratis.protocol.RaftGroupId;
import org.apache.ratis.server.protocol.TermIndex;
import org.apache.ratis.util.ExitUtils;
import org.apache.ratis.util.FileUtils;
import org.apache.ratis.util.LifeCycle;
import org.bouncycastle.pkcs.PKCS10CertificationRequest;
import org.slf4j.Logger;
import org.slf4j.LoggerFactory;

/**
 * Ozone Manager is the metadata manager of ozone.
 */
@InterfaceAudience.LimitedPrivate({"HDFS", "CBLOCK", "OZONE", "HBASE"})
public final class OzoneManager extends ServiceRuntimeInfoImpl
    implements OzoneManagerProtocol, OMInterServiceProtocol,
    OMMXBean, Auditor {
  public static final Logger LOG =
      LoggerFactory.getLogger(OzoneManager.class);

  private static final AuditLogger AUDIT = new AuditLogger(
      AuditLoggerType.OMLOGGER);

  private static final String OM_DAEMON = "om";

  // This is set for read requests when OMRequest has S3Authentication set,
  // and it is reset when read request is processed.
  private static final ThreadLocal<S3Authentication> S3_AUTH =
      new ThreadLocal<>();

  private static boolean securityEnabled = false;
  private OzoneDelegationTokenSecretManager delegationTokenMgr;
  private OzoneBlockTokenSecretManager blockTokenMgr;
  private CertificateClient certClient;
  private String caCertPem = null;
  private List<String> caCertPemList = new ArrayList<>();
  private final Text omRpcAddressTxt;
  private OzoneConfiguration configuration;
  private RPC.Server omRpcServer;
  private GrpcOzoneManagerServer omS3gGrpcServer;    
  private InetSocketAddress omRpcAddress;
  private String omId;

  private OMMetadataManager metadataManager;
  private OMMultiTenantManager multiTenantManager;
  private VolumeManager volumeManager;
  private BucketManager bucketManager;
  private KeyManager keyManager;
  private PrefixManagerImpl prefixManager;
  private UpgradeFinalizer<OzoneManager> upgradeFinalizer;

  /**
   * OM super user / admin list.
   */
  private final Collection<String> omAdminUsernames;

  private final OMMetrics metrics;
  private final ProtocolMessageMetrics<ProtocolMessageEnum>
      omClientProtocolMetrics;
  private OzoneManagerHttpServer httpServer;
  private final OMStorage omStorage;
  private final ScmBlockLocationProtocol scmBlockClient;
  private final StorageContainerLocationProtocol scmContainerClient;
  private ObjectName omInfoBeanName;
  private Timer metricsTimer;
  private ScheduleOMMetricsWriteTask scheduleOMMetricsWriteTask;
  private static final ObjectWriter WRITER =
      new ObjectMapper().writerWithDefaultPrettyPrinter();
  private static final ObjectReader READER =
      new ObjectMapper().readerFor(OmMetricsInfo.class);
  private static final int SHUTDOWN_HOOK_PRIORITY = 30;
  private final Runnable shutdownHook;
  private final File omMetaDir;
  private boolean isAclEnabled;
  private final boolean isSpnegoEnabled;
  private IAccessAuthorizer accessAuthorizer;
  private JvmPauseMonitor jvmPauseMonitor;
  private final SecurityConfig secConfig;
  private S3SecretManager s3SecretManager;
  private final boolean isOmGrpcServerEnabled;
  private volatile boolean isOmRpcServerRunning = false;
  private volatile boolean isOmGrpcServerRunning = false;    
  private String omComponent;
  private OzoneManagerProtocolServerSideTranslatorPB omServerProtocol;

  private boolean isRatisEnabled;
  private OzoneManagerRatisServer omRatisServer;
  private OzoneManagerSnapshotProvider omSnapshotProvider;
  private OMNodeDetails omNodeDetails;
  private Map<String, OMNodeDetails> peerNodesMap;
  private File omRatisSnapshotDir;
  private final RatisSnapshotInfo omRatisSnapshotInfo;
  private final Map<String, RatisDropwizardExports> ratisMetricsMap =
      new ConcurrentHashMap<>();

  private KeyProviderCryptoExtension kmsProvider = null;
  private static String keyProviderUriKeyName =
      CommonConfigurationKeysPublic.HADOOP_SECURITY_KEY_PROVIDER_PATH;
  private OMLayoutVersionManager versionManager;

  private boolean allowListAllVolumes;
  // Adding parameters needed for VolumeRequests here, so that during request
  // execution, we can get from ozoneManager.
  private long maxUserVolumeCount;

  private int minMultipartUploadPartSize = OzoneConsts.OM_MULTIPART_MIN_SIZE;

  private final ScmClient scmClient;
  private final long scmBlockSize;
  private final int preallocateBlocksMax;
  private final boolean grpcBlockTokenEnabled;
  private final boolean useRatisForReplication;
  private final String defaultBucketLayout;

  private boolean isS3MultiTenancyEnabled;

  private boolean isNativeAuthorizerEnabled;

  private ExitManager exitManager;

  private OzoneManagerPrepareState prepareState;

  private boolean isBootstrapping = false;
  private boolean isForcedBootstrapping = false;

  // Test flags
  private static boolean testReloadConfigFlag = false;
  private static boolean testSecureOmFlag = false;

  private OzoneLockProvider ozoneLockProvider;

  /**
   * OM Startup mode.
   */
  public enum StartupOption {
    REGUALR,
    BOOTSTRAP,
    FORCE_BOOTSTRAP
  }

  private enum State {
    INITIALIZED,
    BOOTSTRAPPING,
    RUNNING,
    STOPPED
  }

  // Used in MiniOzoneCluster testing
  private State omState;
  private Thread emptier;

  private static final int MSECS_PER_MINUTE = 60 * 1000;

  private final boolean isSecurityEnabled;

  @SuppressWarnings("methodlength")
  private OzoneManager(OzoneConfiguration conf, StartupOption startupOption)
      throws IOException, AuthenticationException {
    super(OzoneVersionInfo.OZONE_VERSION_INFO);
    Preconditions.checkNotNull(conf);
    setConfiguration(conf);
    // Load HA related configurations
    OMHANodeDetails omhaNodeDetails =
        OMHANodeDetails.loadOMHAConfig(configuration);

    this.isSecurityEnabled = OzoneSecurityUtil.isSecurityEnabled(conf);
    this.peerNodesMap = omhaNodeDetails.getPeerNodesMap();
    this.omNodeDetails = omhaNodeDetails.getLocalNodeDetails();

    omStorage = new OMStorage(conf);
    omId = omStorage.getOmId();

    versionManager = new OMLayoutVersionManager(omStorage.getLayoutVersion());
    upgradeFinalizer = new OMUpgradeFinalizer(versionManager);

    exitManager = new ExitManager();

    // In case of single OM Node Service there will be no OM Node ID
    // specified, set it to value from om storage
    if (this.omNodeDetails.getNodeId() == null) {
      this.omNodeDetails = OMHANodeDetails.getOMNodeDetailsForNonHA(conf,
          omNodeDetails.getServiceId(),
          omStorage.getOmId(), omNodeDetails.getRpcAddress(),
          omNodeDetails.getRatisPort());
    }

    loginOMUserIfSecurityEnabled(conf);
    setInstanceVariablesFromConf();
    this.maxUserVolumeCount = conf.getInt(OZONE_OM_USER_MAX_VOLUME,
        OZONE_OM_USER_MAX_VOLUME_DEFAULT);
    Preconditions.checkArgument(this.maxUserVolumeCount > 0,
        OZONE_OM_USER_MAX_VOLUME + " value should be greater than zero");

    if (omStorage.getState() != StorageState.INITIALIZED) {
      throw new OMException("OM not initialized, current OM storage state: "
          + omStorage.getState().name() + ". Please ensure 'ozone om --init' "
          + "command is executed to generate all the required metadata to "
          + omStorage.getStorageDir()
          + " once before starting the OM service.",
          ResultCodes.OM_NOT_INITIALIZED);
    }
    omMetaDir = OMStorage.getOmDbDir(configuration);

    this.isSpnegoEnabled = conf.get(OZONE_OM_HTTP_AUTH_TYPE, "simple")
        .equals("kerberos");
    this.isOmGrpcServerEnabled = conf.getBoolean(
        OZONE_OM_S3_GPRC_SERVER_ENABLED,
        OZONE_OM_S3_GRPC_SERVER_ENABLED_DEFAULT);
    this.scmBlockSize = (long) conf.getStorageSize(OZONE_SCM_BLOCK_SIZE,
        OZONE_SCM_BLOCK_SIZE_DEFAULT, StorageUnit.BYTES);
    this.preallocateBlocksMax = conf.getInt(
        OZONE_KEY_PREALLOCATION_BLOCKS_MAX,
        OZONE_KEY_PREALLOCATION_BLOCKS_MAX_DEFAULT);
    this.grpcBlockTokenEnabled = conf.getBoolean(HDDS_BLOCK_TOKEN_ENABLED,
        HDDS_BLOCK_TOKEN_ENABLED_DEFAULT);
    this.useRatisForReplication = conf.getBoolean(
        DFS_CONTAINER_RATIS_ENABLED_KEY, DFS_CONTAINER_RATIS_ENABLED_DEFAULT);
    // TODO: This is a temporary check. Once fully implemented, all OM state
    //  change should go through Ratis - be it standalone (for non-HA) or
    //  replicated (for HA).
    isRatisEnabled = configuration.getBoolean(
        OMConfigKeys.OZONE_OM_RATIS_ENABLE_KEY,
        OMConfigKeys.OZONE_OM_RATIS_ENABLE_DEFAULT);

    this.defaultBucketLayout =
        configuration.getTrimmed(OZONE_DEFAULT_BUCKET_LAYOUT,
            OZONE_DEFAULT_BUCKET_LAYOUT_DEFAULT);

    if (!defaultBucketLayout.equals(
        BucketLayout.FILE_SYSTEM_OPTIMIZED.name()) &&
        !defaultBucketLayout.equals(BucketLayout.OBJECT_STORE.name()) &&
        !defaultBucketLayout.equals(BucketLayout.LEGACY.name())
    ) {
      throw new ConfigurationException(
          defaultBucketLayout +
              " is not a valid default bucket layout. Supported values are " +
              BucketLayout.FILE_SYSTEM_OPTIMIZED + ", " +
              BucketLayout.OBJECT_STORE + ", " + BucketLayout.LEGACY + ".");
    }

    InetSocketAddress omNodeRpcAddr = omNodeDetails.getRpcAddress();
    omRpcAddressTxt = new Text(omNodeDetails.getRpcAddressString());

    scmContainerClient = getScmContainerClient(configuration);
    // verifies that the SCM info in the OM Version file is correct.
    scmBlockClient = getScmBlockClient(configuration);
    this.scmClient = new ScmClient(scmBlockClient, scmContainerClient);

    // For testing purpose only, not hit scm from om as Hadoop UGI can't login
    // two principals in the same JVM.
    if (!testSecureOmFlag) {
      ScmInfo scmInfo = getScmInfo(configuration);
      if (!scmInfo.getClusterId().equals(omStorage.getClusterID())) {
        logVersionMismatch(conf, scmInfo);
        throw new OMException("SCM version info mismatch.",
            ResultCodes.SCM_VERSION_MISMATCH_ERROR);
      }
    }

    RPC.setProtocolEngine(configuration, OzoneManagerProtocolPB.class,
        ProtobufRpcEngine.class);

    secConfig = new SecurityConfig(configuration);
    // Create the KMS Key Provider
    try {
      kmsProvider = createKeyProviderExt(configuration);
    } catch (IOException ioe) {
      kmsProvider = null;
      LOG.error("Fail to create Key Provider");
    }
    if (secConfig.isSecurityEnabled()) {
      omComponent = OM_DAEMON + "-" + omId;
      if (omStorage.getOmCertSerialId() == null) {
        throw new RuntimeException("OzoneManager started in secure mode but " +
            "doesn't have SCM signed certificate.");
      }
      certClient = new OMCertificateClient(new SecurityConfig(conf),
          omStorage.getOmCertSerialId());
    }
    if (secConfig.isBlockTokenEnabled()) {
      blockTokenMgr = createBlockTokenSecretManager(configuration);
    }

    // Enable S3 multi-tenancy if config keys are set
    this.isS3MultiTenancyEnabled =
        OMMultiTenantManager.checkAndEnableMultiTenancy(this, conf);

    // Get admin list
    omAdminUsernames = getOzoneAdminsFromConfig(configuration);
    instantiateServices(false);

    // Create special volume s3v which is required for S3G.
    addS3GVolumeToDB();

    if (startupOption == StartupOption.BOOTSTRAP) {
      isBootstrapping = true;
    } else if (startupOption == StartupOption.FORCE_BOOTSTRAP) {
      isForcedBootstrapping = true;
    }

    this.omRatisSnapshotInfo = new RatisSnapshotInfo();

    initializeRatisDirs(conf);
    initializeRatisServer(isBootstrapping || isForcedBootstrapping);

    metrics = OMMetrics.create();
    omClientProtocolMetrics = ProtocolMessageMetrics
        .create("OmClientProtocol", "Ozone Manager RPC endpoint",
            OzoneManagerProtocolProtos.Type.values());

    // Start Om Rpc Server.
    omRpcServer = getRpcServer(configuration);
    omRpcAddress = updateRPCListenAddress(configuration,
        OZONE_OM_ADDRESS_KEY, omNodeRpcAddr, omRpcServer);

    // Start S3g Om gRPC Server.
    if (isOmGrpcServerEnabled) {
      omS3gGrpcServer = getOmS3gGrpcServer(configuration);
    }
    shutdownHook = () -> {
      saveOmMetrics();
    };
    ShutdownHookManager.get().addShutdownHook(shutdownHook,
        SHUTDOWN_HOOK_PRIORITY);

    if (isBootstrapping || isForcedBootstrapping) {
      omState = State.BOOTSTRAPPING;
    } else {
      omState = State.INITIALIZED;
    }
  }

  public boolean isStopped() {
    return omState == State.STOPPED;
  }

  /**
   * Set the {@link S3Authentication} for the current rpc handler thread.
   */
  public static void setS3Auth(S3Authentication val) {
    S3_AUTH.set(val);
  }

  /**
   * Returns the {@link S3Authentication} for the current rpc handler thread.
   */
  public static S3Authentication getS3Auth() {
    return S3_AUTH.get();
  }

  /**
   * This method is used to set selected instance variables in this class from
   * the passed in config. This allows these variable to be reset when the OM
   * instance is restarted (normally from a test mini-cluster). Note, not all
   * variables are added here as variables are selectively added as tests
   * require.
   */
  private void setInstanceVariablesFromConf() {
    this.isAclEnabled = configuration.getBoolean(OZONE_ACL_ENABLED,
        OZONE_ACL_ENABLED_DEFAULT);
    this.allowListAllVolumes = configuration.getBoolean(
        OZONE_OM_VOLUME_LISTALL_ALLOWED,
        OZONE_OM_VOLUME_LISTALL_ALLOWED_DEFAULT);
  }

  /**
   * Constructs OM instance based on the configuration.
   *
   * @param conf OzoneConfiguration
   * @return OM instance
   * @throws IOException, AuthenticationException in case OM instance
   *                      creation fails.
   */
  public static OzoneManager createOm(OzoneConfiguration conf)
      throws IOException, AuthenticationException {
    return new OzoneManager(conf, StartupOption.REGUALR);
  }

  public static OzoneManager createOm(OzoneConfiguration conf,
      StartupOption startupOption) throws IOException, AuthenticationException {
    return new OzoneManager(conf, startupOption);
  }

  private void logVersionMismatch(OzoneConfiguration conf, ScmInfo scmInfo) {
    List<SCMNodeInfo> scmNodeInfoList = SCMNodeInfo.buildNodeInfo(conf);
    StringBuilder scmBlockAddressBuilder = new StringBuilder("");
    for (SCMNodeInfo scmNodeInfo : scmNodeInfoList) {
      scmBlockAddressBuilder.append(scmNodeInfo.getBlockClientAddress())
          .append(",");
    }
    String scmBlockAddress = scmBlockAddressBuilder.toString();
    if (!StringUtils.isBlank(scmBlockAddress)) {
      scmBlockAddress = scmBlockAddress.substring(0,
          scmBlockAddress.lastIndexOf(","));
    }
    if (!scmInfo.getClusterId().equals(omStorage.getClusterID())) {
      LOG.error("clusterId from {} is {}, but is {} in {}",
          scmBlockAddress, scmInfo.getClusterId(),
          omStorage.getClusterID(), omStorage.getVersionFile());
    }
  }

  /**
   * Instantiate services which are dependent on the OM DB state.
   * When OM state is reloaded, these services are re-initialized with the
   * new OM state.
   */
  private void instantiateServices(boolean withNewSnapshot) throws IOException {

    metadataManager = new OmMetadataManagerImpl(configuration);
    LOG.info("S3 Multi-Tenancy is {}",
        isS3MultiTenancyEnabled ? "enabled" : "disabled");
    if (isS3MultiTenancyEnabled) {
      multiTenantManager = new OMMultiTenantManagerImpl(this, configuration);
      OzoneAclUtils.setOMMultiTenantManager(multiTenantManager);
    }
    volumeManager = new VolumeManagerImpl(metadataManager, configuration);
    bucketManager = new BucketManagerImpl(metadataManager, getKmsProvider(),
        isRatisEnabled);
    if (secConfig.isSecurityEnabled() || testSecureOmFlag) {
      s3SecretManager = new S3SecretManagerImpl(configuration, metadataManager);
      delegationTokenMgr = createDelegationTokenSecretManager(configuration);
    }

    prefixManager = new PrefixManagerImpl(metadataManager, isRatisEnabled);
    keyManager = new KeyManagerImpl(this, scmClient, configuration,
        omStorage.getOmId());

    if (withNewSnapshot) {
      Integer layoutVersionInDB = getLayoutVersionInDB();
      if (layoutVersionInDB != null &&
          versionManager.getMetadataLayoutVersion() < layoutVersionInDB) {
        LOG.info("New OM snapshot received with higher layout version {}. " +
            "Attempting to finalize current OM to that version.",
            layoutVersionInDB);
        OmUpgradeConfig uConf = configuration.getObject(OmUpgradeConfig.class);
        upgradeFinalizer.finalizeAndWaitForCompletion(
            "om-ratis-snapshot", this,
            uConf.getRatisBasedFinalizationTimeout());
        if (versionManager.getMetadataLayoutVersion() < layoutVersionInDB) {
          throw new IOException("Unable to finalize OM to the desired layout " +
              "version " + layoutVersionInDB + " present in the snapshot DB.");
        } else {
          updateLayoutVersionInDB(versionManager, metadataManager);
        }
      }

      instantiatePrepareStateAfterSnapshot();
    } else {
      // Prepare state depends on the transaction ID of metadataManager after a
      // restart.
      instantiatePrepareStateOnStartup();
    }

    if (isAclEnabled) {
      accessAuthorizer = getACLAuthorizerInstance(configuration);
      if (accessAuthorizer instanceof OzoneNativeAuthorizer) {
        OzoneNativeAuthorizer authorizer =
            (OzoneNativeAuthorizer) accessAuthorizer;
        isNativeAuthorizerEnabled = true;
        authorizer.setVolumeManager(volumeManager);
        authorizer.setBucketManager(bucketManager);
        authorizer.setKeyManager(keyManager);
        authorizer.setPrefixManager(prefixManager);
        authorizer.setOzoneAdmins(omAdminUsernames);
        authorizer.setAllowListAllVolumes(allowListAllVolumes);
      }
    } else {
      accessAuthorizer = null;
    }
  }

  /**
   * Return configuration value of
   * {@link OzoneConfigKeys#DFS_CONTAINER_RATIS_ENABLED_KEY}.
   */
  public boolean shouldUseRatis() {
    return useRatisForReplication;
  }

  /**
   * Return scmClient.
   */
  public ScmClient getScmClient() {
    return scmClient;
  }

  /**
   * Return SecretManager for OM.
   */
  public OzoneBlockTokenSecretManager getBlockTokenSecretManager() {
    return blockTokenMgr;
  }

  /**
   * Return config value of {@link OzoneConfigKeys#OZONE_SCM_BLOCK_SIZE}.
   */
  public long getScmBlockSize() {
    return scmBlockSize;
  }

  /**
   * Return config value of
   * {@link OzoneConfigKeys#OZONE_KEY_PREALLOCATION_BLOCKS_MAX}.
   */
  public int getPreallocateBlocksMax() {
    return preallocateBlocksMax;
  }

  /**
   * Return config value of
   * {@link HddsConfigKeys#HDDS_BLOCK_TOKEN_ENABLED}.
   */
  public boolean isGrpcBlockTokenEnabled() {
    return grpcBlockTokenEnabled;
  }

  /**
   * Returns true if S3 multi-tenancy is enabled; false otherwise.
   */
  public boolean isS3MultiTenancyEnabled() {
    return isS3MultiTenancyEnabled;
  }

  /**
   * Throws OMException FEATURE_NOT_ENABLED if S3 multi-tenancy is not enabled.
   */
  public void checkS3MultiTenancyEnabled() throws OMException {
    if (isS3MultiTenancyEnabled()) {
      return;
    }

    throw new OMException("S3 multi-tenancy feature is not enabled. Please "
        + "set ozone.om.multitenancy.enabled to true and restart all OMs.",
        ResultCodes.FEATURE_NOT_ENABLED);
  }

  /**
   * Return config value of {@link OzoneConfigKeys#OZONE_SECURITY_ENABLED_KEY}.
   */
  public boolean isSecurityEnabled() {
    return isSecurityEnabled || testSecureOmFlag;
  }

  public boolean isTestSecureOmFlag() {
    return testSecureOmFlag;
  }

  private KeyProviderCryptoExtension createKeyProviderExt(
      OzoneConfiguration conf) throws IOException {
    KeyProvider keyProvider = KMSUtil.createKeyProvider(conf,
        keyProviderUriKeyName);
    if (keyProvider == null) {
      return null;
    }
    KeyProviderCryptoExtension cryptoProvider = KeyProviderCryptoExtension
        .createKeyProviderCryptoExtension(keyProvider);
    return cryptoProvider;
  }

  /**
   * Returns an instance of {@link IAccessAuthorizer}.
   * Looks up the configuration to see if there is custom class specified.
   * Constructs the instance by passing the configuration directly to the
   * constructor to achieve thread safety using final fields.
   *
   * @param conf
   * @return IAccessAuthorizer
   */
  private IAccessAuthorizer getACLAuthorizerInstance(OzoneConfiguration conf) {
    Class<? extends IAccessAuthorizer> clazz = conf.getClass(
        OZONE_ACL_AUTHORIZER_CLASS, OzoneAccessAuthorizer.class,
        IAccessAuthorizer.class);
    return ReflectionUtils.newInstance(clazz, conf);
  }

  @Override
  public void close() throws IOException {
    stop();
  }

  /**
   * Class which schedule saving metrics to a file.
   */
  private class ScheduleOMMetricsWriteTask extends TimerTask {
    @Override
    public void run() {
      saveOmMetrics();
    }
  }

  private void saveOmMetrics() {
    try {
      boolean success;
      File parent = getTempMetricsStorageFile().getParentFile();
      if (!parent.exists()) {
        Files.createDirectories(parent.toPath());
      }
      try (BufferedWriter writer = new BufferedWriter(
          new OutputStreamWriter(new FileOutputStream(
              getTempMetricsStorageFile()), StandardCharsets.UTF_8))) {
        OmMetricsInfo metricsInfo = new OmMetricsInfo();
        metricsInfo.setNumKeys(metrics.getNumKeys());
        WRITER.writeValue(writer, metricsInfo);
        success = true;
      }

      if (success) {
        Files.move(getTempMetricsStorageFile().toPath(),
            getMetricsStorageFile().toPath(), StandardCopyOption
                .ATOMIC_MOVE, StandardCopyOption.REPLACE_EXISTING);
      }
    } catch (IOException ex) {
      LOG.error("Unable to write the om Metrics file", ex);
    }
  }

  /**
   * Returns temporary metrics storage file.
   *
   * @return File
   */
  private File getTempMetricsStorageFile() {
    return new File(omMetaDir, OM_METRICS_TEMP_FILE);
  }

  /**
   * Returns metrics storage file.
   *
   * @return File
   */
  private File getMetricsStorageFile() {
    return new File(omMetaDir, OM_METRICS_FILE);
  }

  private OzoneDelegationTokenSecretManager createDelegationTokenSecretManager(
      OzoneConfiguration conf) throws IOException {
    long tokenRemoverScanInterval =
        conf.getTimeDuration(OMConfigKeys.DELEGATION_REMOVER_SCAN_INTERVAL_KEY,
            OMConfigKeys.DELEGATION_REMOVER_SCAN_INTERVAL_DEFAULT,
            TimeUnit.MILLISECONDS);
    long tokenMaxLifetime =
        conf.getTimeDuration(OMConfigKeys.DELEGATION_TOKEN_MAX_LIFETIME_KEY,
            OMConfigKeys.DELEGATION_TOKEN_MAX_LIFETIME_DEFAULT,
            TimeUnit.MILLISECONDS);
    long tokenRenewInterval =
        conf.getTimeDuration(OMConfigKeys.DELEGATION_TOKEN_RENEW_INTERVAL_KEY,
            OMConfigKeys.DELEGATION_TOKEN_RENEW_INTERVAL_DEFAULT,
            TimeUnit.MILLISECONDS);

    return new OzoneDelegationTokenSecretManager.Builder()
        .setConf(conf)
        .setTokenMaxLifetime(tokenMaxLifetime)
        .setTokenRenewInterval(tokenRenewInterval)
        .setTokenRemoverScanInterval(tokenRemoverScanInterval)
        .setService(omRpcAddressTxt)
        .setS3SecretManager(s3SecretManager)
        .setCertificateClient(certClient)
        .setOmServiceId(omNodeDetails.getServiceId())
        .build();
  }

  private OzoneBlockTokenSecretManager createBlockTokenSecretManager(
      OzoneConfiguration conf) {

    long expiryTime = conf.getTimeDuration(
        HddsConfigKeys.HDDS_BLOCK_TOKEN_EXPIRY_TIME,
        HddsConfigKeys.HDDS_BLOCK_TOKEN_EXPIRY_TIME_DEFAULT,
        TimeUnit.MILLISECONDS);
    // TODO: Pass OM cert serial ID.
    if (testSecureOmFlag) {
      return new OzoneBlockTokenSecretManager(secConfig, expiryTime, "1");
    }
    Objects.requireNonNull(certClient);
    return new OzoneBlockTokenSecretManager(secConfig, expiryTime,
        certClient.getCertificate().getSerialNumber().toString());
  }

  private void stopSecretManager() {
    if (blockTokenMgr != null) {
      LOG.info("Stopping OM block token manager.");
      try {
        blockTokenMgr.stop();
      } catch (IOException e) {
        LOG.error("Failed to stop block token manager", e);
      }
    }

    if (delegationTokenMgr != null) {
      LOG.info("Stopping OM delegation token secret manager.");
      try {
        delegationTokenMgr.stop();
      } catch (IOException e) {
        LOG.error("Failed to stop delegation token manager", e);
      }
    }
  }

  @VisibleForTesting
  public void startSecretManager() {
    try {
      certClient.assertValidKeysAndCertificate();
    } catch (OzoneSecurityException e) {
      LOG.error("Unable to read key pair for OM.", e);
      throw new UncheckedIOException(e);
    }
    if (secConfig.isBlockTokenEnabled() && blockTokenMgr != null) {
      try {
        LOG.info("Starting OM block token secret manager");
        blockTokenMgr.start(certClient);
      } catch (IOException e) {
        // Unable to start secret manager.
        LOG.error("Error starting block token secret manager.", e);
        throw new UncheckedIOException(e);
      }
    }

    if (delegationTokenMgr != null) {
      try {
        LOG.info("Starting OM delegation token secret manager");
        delegationTokenMgr.start(certClient);
      } catch (IOException e) {
        // Unable to start secret manager.
        LOG.error("Error starting delegation token secret manager.", e);
        throw new UncheckedIOException(e);
      }
    }
  }

  /**
   * For testing purpose only.
   */
  public void setCertClient(CertificateClient certClient) {
    // TODO: Initialize it in constructor with implementation for certClient.
    this.certClient = certClient;
  }

  /**
   * Login OM service user if security and Kerberos are enabled.
   *
   * @param conf
   * @throws IOException, AuthenticationException
   */
  private static void loginOMUser(OzoneConfiguration conf)
      throws IOException, AuthenticationException {

    if (SecurityUtil.getAuthenticationMethod(conf).equals(
        AuthenticationMethod.KERBEROS)) {
      if (LOG.isDebugEnabled()) {
        LOG.debug("Ozone security is enabled. Attempting login for OM user. "
                + "Principal: {}, keytab: {}", conf.get(
            OZONE_OM_KERBEROS_PRINCIPAL_KEY),
            conf.get(OZONE_OM_KERBEROS_KEYTAB_FILE_KEY));
      }

      UserGroupInformation.setConfiguration(conf);

      InetSocketAddress socAddr = OmUtils.getOmAddress(conf);
      SecurityUtil.login(conf, OZONE_OM_KERBEROS_KEYTAB_FILE_KEY,
          OZONE_OM_KERBEROS_PRINCIPAL_KEY, socAddr.getHostName());
    } else {
      throw new AuthenticationException(SecurityUtil.getAuthenticationMethod(
          conf) + " authentication method not supported. OM user login "
          + "failed.");
    }
    LOG.info("Ozone Manager login successful.");
  }

  /**
   * Create a scm block client, used by putKey() and getKey().
   *
   * @return {@link ScmBlockLocationProtocol}
   * @throws IOException
   */
  private static ScmBlockLocationProtocol getScmBlockClient(
      OzoneConfiguration conf) throws IOException {
    return HAUtils.getScmBlockClient(conf);
  }

  /**
   * Returns a scm container client.
   *
   * @return {@link StorageContainerLocationProtocol}
   */
  private static StorageContainerLocationProtocol getScmContainerClient(
      OzoneConfiguration conf) {
    return HAUtils.getScmContainerClient(conf);
  }

  /**
   * Creates a new instance of rpc server. If an earlier instance is already
   * running then returns the same.
   */
  private RPC.Server getRpcServer(OzoneConfiguration conf) throws IOException {
    if (isOmRpcServerRunning) {
      return omRpcServer;
    }

    LOG.info("Creating RPC Server");
    InetSocketAddress omNodeRpcAddr = OmUtils.getOmAddress(conf);
    boolean flexibleFqdnResolutionEnabled = conf.getBoolean(
            OZONE_FLEXIBLE_FQDN_RESOLUTION_ENABLED,
            OZONE_FLEXIBLE_FQDN_RESOLUTION_ENABLED_DEFAULT);
    if (flexibleFqdnResolutionEnabled && omNodeRpcAddr.getAddress() == null) {
      omNodeRpcAddr =
              OzoneNetUtils.getAddressWithHostNameLocal(omNodeRpcAddr);
    }

    final int handlerCount = conf.getInt(OZONE_OM_HANDLER_COUNT_KEY,
        OZONE_OM_HANDLER_COUNT_DEFAULT);
    RPC.setProtocolEngine(configuration, OzoneManagerProtocolPB.class,
        ProtobufRpcEngine.class);

    this.omServerProtocol = new OzoneManagerProtocolServerSideTranslatorPB(
        this, omRatisServer, omClientProtocolMetrics, isRatisEnabled,
        getLastTrxnIndexForNonRatis());
    BlockingService omService =
        OzoneManagerService.newReflectiveBlockingService(omServerProtocol);

    OMInterServiceProtocolServerSideImpl omInterServerProtocol =
        new OMInterServiceProtocolServerSideImpl(omRatisServer,
            isRatisEnabled);
    BlockingService omInterService =
        OzoneManagerInterService.newReflectiveBlockingService(
            omInterServerProtocol);

    OMAdminProtocolServerSideImpl omMetadataServerProtocol =
        new OMAdminProtocolServerSideImpl(this);
    BlockingService omAdminService =
        OzoneManagerAdminService.newReflectiveBlockingService(
            omMetadataServerProtocol);

    return startRpcServer(configuration, omNodeRpcAddr, omService,
        omInterService, omAdminService, handlerCount);
  }

  /**
   *
   * @param conf configuration
   * @param addr configured address of RPC server
   * @param clientProtocolService RPC protocol for client communication
   *                              (OzoneManagerProtocolPB impl)
   * @param interOMProtocolService RPC protocol for inter OM communication
   *                               (OMInterServiceProtocolPB impl)
   * @param handlerCount RPC server handler count
   * @return RPC server
   * @throws IOException if there is an I/O error while creating RPC server
   */
  private RPC.Server startRpcServer(OzoneConfiguration conf,
      InetSocketAddress addr, BlockingService clientProtocolService,
      BlockingService interOMProtocolService,
      BlockingService omAdminProtocolService,
      int handlerCount)
      throws IOException {
    RPC.Server rpcServer = new RPC.Builder(conf)
        .setProtocol(OzoneManagerProtocolPB.class)
        .setInstance(clientProtocolService)
        .setBindAddress(addr.getHostString())
        .setPort(addr.getPort())
        .setNumHandlers(handlerCount)
        .setVerbose(false)
        .setSecretManager(delegationTokenMgr)
        .build();

    HddsServerUtil.addPBProtocol(conf, OMInterServiceProtocolPB.class,
        interOMProtocolService, rpcServer);
    HddsServerUtil.addPBProtocol(conf, OMAdminProtocolPB.class,
        omAdminProtocolService, rpcServer);

    if (conf.getBoolean(CommonConfigurationKeys.HADOOP_SECURITY_AUTHORIZATION,
        false)) {
      rpcServer.refreshServiceAcl(conf, OMPolicyProvider.getInstance());
    }

    rpcServer.addSuppressedLoggingExceptions(OMNotLeaderException.class,
        OMLeaderNotReadyException.class);

    return rpcServer;
  }

  /**
   * Starts an s3g OmGrpc server.
   *
   * @param conf         configuration
   * @return gRPC server
   * @throws IOException if there is an I/O error while creating RPC server
   */
  private GrpcOzoneManagerServer startGrpcServer(OzoneConfiguration conf)
          throws IOException {
    return new GrpcOzoneManagerServer(conf,
            this.omServerProtocol,
            this.delegationTokenMgr,
            this.certClient);
  }

  private static boolean isOzoneSecurityEnabled() {
    return securityEnabled;
  }

  /**
   * Logs in the OM user if security is enabled in the configuration.
   *
   * @param conf OzoneConfiguration
   * @throws IOException, AuthenticationException in case login fails.
   */
  private static void loginOMUserIfSecurityEnabled(OzoneConfiguration conf)
      throws IOException, AuthenticationException {
    securityEnabled = OzoneSecurityUtil.isSecurityEnabled(conf);
    if (securityEnabled) {
      loginOMUser(conf);
    }
  }

  /**
   * Initializes the OM instance.
   *
   * @param conf OzoneConfiguration
   * @return true if OM initialization succeeds, false otherwise
   * @throws IOException in case ozone metadata directory path is not
   *                     accessible
   */
  @VisibleForTesting
  public static boolean omInit(OzoneConfiguration conf) throws IOException,
      AuthenticationException {
    OMHANodeDetails.loadOMHAConfig(conf);
    loginOMUserIfSecurityEnabled(conf);
    OMStorage omStorage = new OMStorage(conf);
    StorageState state = omStorage.getState();
    if (state != StorageState.INITIALIZED) {
      try {
        ScmInfo scmInfo = getScmInfo(conf);
        String clusterId = scmInfo.getClusterId();
        String scmId = scmInfo.getScmId();
        if (clusterId == null || clusterId.isEmpty()) {
          throw new IOException("Invalid Cluster ID");
        }
        if (scmId == null || scmId.isEmpty()) {
          throw new IOException("Invalid SCM ID");
        }
        omStorage.setClusterId(clusterId);
        if (OzoneSecurityUtil.isSecurityEnabled(conf)) {
          initializeSecurity(conf, omStorage, scmId);
        }
        omStorage.initialize();
        System.out.println(
            "OM initialization succeeded.Current cluster id for sd="
                + omStorage.getStorageDir() + ";cid=" + omStorage
                .getClusterID() + ";layoutVersion=" + omStorage
                .getLayoutVersion());

        return true;
      } catch (IOException ioe) {
        LOG.error("Could not initialize OM version file", ioe);
        return false;
      }
    } else {
      if (OzoneSecurityUtil.isSecurityEnabled(conf) &&
          omStorage.getOmCertSerialId() == null) {
        ScmInfo scmInfo = HAUtils.getScmInfo(conf);
        String scmId = scmInfo.getScmId();
        if (scmId == null || scmId.isEmpty()) {
          throw new IOException("Invalid SCM ID");
        }
        LOG.info("OM storage is already initialized. Initializing security");
        initializeSecurity(conf, omStorage, scmId);
        omStorage.persistCurrentState();
      }
      System.out.println(
          "OM already initialized.Reusing existing cluster id for sd="
              + omStorage.getStorageDir() + ";cid=" + omStorage
              .getClusterID() + ";layoutVersion=" + omStorage
              .getLayoutVersion());
      return true;
    }
  }

  /**
   * Initializes secure OzoneManager.
   */
  @VisibleForTesting
  public static void initializeSecurity(OzoneConfiguration conf,
      OMStorage omStore, String scmId)
      throws IOException {
    LOG.info("Initializing secure OzoneManager.");

    CertificateClient certClient =
        new OMCertificateClient(new SecurityConfig(conf),
            omStore.getOmCertSerialId());
    CertificateClient.InitResponse response = certClient.init();
    LOG.info("Init response: {}", response);
    switch (response) {
    case SUCCESS:
      LOG.info("Initialization successful.");
      break;
    case GETCERT:
      getSCMSignedCert(certClient, conf, omStore, scmId);
      LOG.info("Successfully stored SCM signed certificate.");
      break;
    case FAILURE:
      LOG.error("OM security initialization failed.");
      throw new RuntimeException("OM security initialization failed.");
    case RECOVER:
      LOG.error("OM security initialization failed. OM certificate is " +
          "missing.");
      throw new RuntimeException("OM security initialization failed.");
    default:
      LOG.error("OM security initialization failed. Init response: {}",
          response);
      throw new RuntimeException("OM security initialization failed.");
    }
  }

  private void initializeRatisDirs(OzoneConfiguration conf) throws IOException {
    if (isRatisEnabled) {
      // Create Ratis storage dir
      String omRatisDirectory =
          OzoneManagerRatisUtils.getOMRatisDirectory(conf);
      if (omRatisDirectory == null || omRatisDirectory.isEmpty()) {
        throw new IllegalArgumentException(HddsConfigKeys.OZONE_METADATA_DIRS +
            " must be defined.");
      }
      OmUtils.createOMDir(omRatisDirectory);

      // Create Ratis snapshot dir
      omRatisSnapshotDir = OmUtils.createOMDir(
          OzoneManagerRatisUtils.getOMRatisSnapshotDirectory(conf));

      // Before starting ratis server, check if previous installation has
      // snapshot directory in Ratis storage directory. if yes, move it to
      // new snapshot directory.

      File snapshotDir = new File(omRatisDirectory, OM_RATIS_SNAPSHOT_DIR);

      if (snapshotDir.isDirectory()) {
        FileUtils.moveDirectory(snapshotDir.toPath(),
            omRatisSnapshotDir.toPath());
      }

      File omRatisDir = new File(omRatisDirectory);
      String groupIDfromServiceID = RaftGroupId.valueOf(
          getRaftGroupIdFromOmServiceId(getOMServiceId())).getUuid().toString();

      // If a directory exists in ratis storage dir
      // Check the Ratis group Dir is same as the one generated from
      // om service id.

      // This will help to catch if some one has changed service id later on.
      File[] ratisDirFiles = omRatisDir.listFiles();
      if (ratisDirFiles != null) {
        for (File ratisGroupDir : ratisDirFiles) {
          if (ratisGroupDir.isDirectory()) {
            if (!ratisGroupDir.getName().equals(groupIDfromServiceID)) {
              throw new IOException("Ratis group Dir on disk "
                  + ratisGroupDir.getName() + " does not match with RaftGroupID"
                  + groupIDfromServiceID + " generated from service id "
                  + getOMServiceId() + ". Looks like there is a change to " +
                  OMConfigKeys.OZONE_OM_SERVICE_IDS_KEY + " value after the " +
                  "cluster is setup. Currently change to this value is not " +
                  "supported.");
            }
          } else {
            LOG.warn("Unknown file {} exists in ratis storage dir {}",
                ratisGroupDir, omRatisDir);
          }
        }
      }

      if (peerNodesMap != null && !peerNodesMap.isEmpty()) {
        this.omSnapshotProvider = new OzoneManagerSnapshotProvider(
            configuration, omRatisSnapshotDir, peerNodesMap);
      }
    }
  }

  /**
   * Builds a message for logging startup information about an RPC server.
   *
   * @param description RPC server description
   * @param addr        RPC server listening address
   * @return server startup message
   */
  private static String buildRpcServerStartMessage(String description,
      InetSocketAddress addr) {
    return addr != null ? String.format("%s is listening at %s",
        description, addr.toString()) :
        String.format("%s not started", description);
  }

  @VisibleForTesting
  public KeyManager getKeyManager() {
    return keyManager;
  }

  @VisibleForTesting
  public OMStorage getOmStorage() {
    return omStorage;
  }

  @VisibleForTesting
  public OzoneManagerRatisServer getOmRatisServer() {
    return omRatisServer;
  }

  @VisibleForTesting
  public OzoneManagerSnapshotProvider getOmSnapshotProvider() {
    return omSnapshotProvider;
  }

  @VisibleForTesting
  public InetSocketAddress getOmRpcServerAddr() {
    return omRpcAddress;
  }

  @VisibleForTesting
  public LifeCycle.State getOmRatisServerState() {
    if (omRatisServer == null) {
      return null;
    } else {
      return omRatisServer.getServerState();
    }
  }

  @VisibleForTesting
  public KeyProviderCryptoExtension getKmsProvider() {
    return kmsProvider;
  }

  public PrefixManager getPrefixManager() {
    return prefixManager;
  }

  public IAccessAuthorizer getAccessAuthorizer() {
    return accessAuthorizer;
  }

  /**
   * Get metadata manager.
   *
   * @return metadata manager.
   */
  public OMMetadataManager getMetadataManager() {
    return metadataManager;
  }

  /**
   * Get metadata manager.
   *
   * @return metadata manager.
   */
  public OMMultiTenantManager getMultiTenantManager() {
    return multiTenantManager;
  }

  public OzoneBlockTokenSecretManager getBlockTokenMgr() {
    return blockTokenMgr;
  }

  public OzoneManagerProtocolServerSideTranslatorPB getOmServerProtocol() {
    return omServerProtocol;
  }

  public OMMetrics getMetrics() {
    return metrics;
  }

  /**
   * Start service.
   */
  public void start() throws IOException {
    if (omState == State.BOOTSTRAPPING) {
      if (isBootstrapping) {
        // Check that all OM configs have been updated with the new OM info.
        checkConfigBeforeBootstrap();
      } else if (isForcedBootstrapping) {
        LOG.warn("Skipped checking whether existing OM configs have been " +
            "updated with this OM information as force bootstrap is called.");
      }
    }

    omClientProtocolMetrics.register();
    HddsServerUtil.initializeMetrics(configuration, "OzoneManager");

    LOG.info(buildRpcServerStartMessage("OzoneManager RPC server",
        omRpcAddress));

    metadataManager.start(configuration);

    // Start Ratis services
    if (omRatisServer != null) {
      omRatisServer.start();
    }

    startSecretManagerIfNecessary();

    upgradeFinalizer.runPrefinalizeStateActions(omStorage, this);
    Integer layoutVersionInDB = getLayoutVersionInDB();
    if (layoutVersionInDB == null ||
        versionManager.getMetadataLayoutVersion() != layoutVersionInDB) {
      LOG.info("Version File has different layout " +
              "version ({}) than OM DB ({}). That is expected if this " +
              "OM has never been finalized to a newer layout version.",
          versionManager.getMetadataLayoutVersion(), layoutVersionInDB);
    }

    // Perform this to make it work with old clients.
    if (certClient != null) {
      caCertPem =
          CertificateCodec.getPEMEncodedString(certClient.getCACertificate());
      caCertPemList = HAUtils.buildCAList(certClient, configuration);
    }

    // Set metrics and start metrics back ground thread
    metrics.setNumVolumes(metadataManager.countRowsInTable(metadataManager
        .getVolumeTable()));
    metrics.setNumBuckets(metadataManager.countRowsInTable(metadataManager
        .getBucketTable()));

    if (getMetricsStorageFile().exists()) {
      OmMetricsInfo metricsInfo = READER.readValue(getMetricsStorageFile());
      metrics.setNumKeys(metricsInfo.getNumKeys());
    }

    // FSO(FILE_SYSTEM_OPTIMIZED)
    metrics.setNumDirs(metadataManager
        .countEstimatedRowsInTable(metadataManager.getDirectoryTable()));
    metrics.setNumFiles(metadataManager
        .countEstimatedRowsInTable(metadataManager.getFileTable()));

    // Schedule save metrics
    long period = configuration.getTimeDuration(OZONE_OM_METRICS_SAVE_INTERVAL,
        OZONE_OM_METRICS_SAVE_INTERVAL_DEFAULT, TimeUnit.MILLISECONDS);
    scheduleOMMetricsWriteTask = new ScheduleOMMetricsWriteTask();
    metricsTimer = new Timer();
    metricsTimer.schedule(scheduleOMMetricsWriteTask, 0, period);

    keyManager.start(configuration);

    try {
      httpServer = new OzoneManagerHttpServer(configuration, this);
      httpServer.start();
    } catch (Exception ex) {
      // Allow OM to start as Http Server failure is not fatal.
      LOG.error("OM HttpServer failed to start.", ex);
    }

    omRpcServer.start();
    isOmRpcServerRunning = true;

    startTrashEmptier(configuration);
    if (isOmGrpcServerEnabled) {
      omS3gGrpcServer.start();
      isOmGrpcServerRunning = true;
    }
    registerMXBean();

    startJVMPauseMonitor();
    setStartTime();

    if (omState == State.BOOTSTRAPPING) {
      bootstrap(omNodeDetails);
    }

    ozoneLockProvider = new OzoneLockProvider(getKeyPathLockEnabled(),
        getEnableFileSystemPaths());

    omState = State.RUNNING;
  }

  /**
   * Restarts the service. This method re-initializes the rpc server.
   */
  public void restart() throws IOException {
    setInstanceVariablesFromConf();

    LOG.info(buildRpcServerStartMessage("OzoneManager RPC server",
        omRpcAddress));

    HddsServerUtil.initializeMetrics(configuration, "OzoneManager");

    instantiateServices(false);

    startSecretManagerIfNecessary();

    // Set metrics and start metrics back ground thread
    metrics.setNumVolumes(metadataManager.countRowsInTable(metadataManager
        .getVolumeTable()));
    metrics.setNumBuckets(metadataManager.countRowsInTable(metadataManager
        .getBucketTable()));

    if (getMetricsStorageFile().exists()) {
      OmMetricsInfo metricsInfo = READER.readValue(getMetricsStorageFile());
      metrics.setNumKeys(metricsInfo.getNumKeys());
    }

    // FSO(FILE_SYSTEM_OPTIMIZED)
    metrics.setNumDirs(metadataManager
        .countEstimatedRowsInTable(metadataManager.getDirectoryTable()));
    metrics.setNumFiles(metadataManager
        .countEstimatedRowsInTable(metadataManager.getFileTable()));

    // Schedule save metrics
    long period = configuration.getTimeDuration(OZONE_OM_METRICS_SAVE_INTERVAL,
        OZONE_OM_METRICS_SAVE_INTERVAL_DEFAULT, TimeUnit.MILLISECONDS);
    scheduleOMMetricsWriteTask = new ScheduleOMMetricsWriteTask();
    metricsTimer = new Timer();
    metricsTimer.schedule(scheduleOMMetricsWriteTask, 0, period);

    initializeRatisServer(false);
    if (omRatisServer != null) {
      omRatisServer.start();
    }

    omRpcServer = getRpcServer(configuration);
    if (isOmGrpcServerEnabled) {
      omS3gGrpcServer = getOmS3gGrpcServer(configuration);
    }
    try {
      httpServer = new OzoneManagerHttpServer(configuration, this);
      httpServer.start();
    } catch (Exception ex) {
      // Allow OM to start as Http Server failure is not fatal.
      LOG.error("OM HttpServer failed to start.", ex);
    }
    omRpcServer.start();
    isOmRpcServerRunning = true;

    startTrashEmptier(configuration);
    registerMXBean();

    if (isOmGrpcServerEnabled) {
      omS3gGrpcServer.start();
      isOmGrpcServerRunning = true;
    }
    startJVMPauseMonitor();
    setStartTime();
    omState = State.RUNNING;
  }

  private void checkConfigBeforeBootstrap() throws IOException {
    List<OMNodeDetails> omsWihtoutNewConfig = new ArrayList<>();
    for (Map.Entry<String, OMNodeDetails> entry : peerNodesMap.entrySet()) {
      String remoteNodeId = entry.getKey();
      OMNodeDetails remoteNodeDetails = entry.getValue();
      try (OMAdminProtocolClientSideImpl omAdminProtocolClient =
               OMAdminProtocolClientSideImpl.createProxyForSingleOM(
                   configuration, getRemoteUser(), entry.getValue())) {

        OMConfiguration remoteOMConfiguration =
            omAdminProtocolClient.getOMConfiguration();
        checkRemoteOMConfig(remoteNodeId, remoteOMConfiguration);
      } catch (IOException ioe) {
        LOG.error("Remote OM config check failed on OM {}", remoteNodeId, ioe);
        omsWihtoutNewConfig.add(remoteNodeDetails);
      }
    }
    if (!omsWihtoutNewConfig.isEmpty()) {
      String errorMsg = OmUtils.getOMAddressListPrintString(omsWihtoutNewConfig)
          + " do not have or have incorrect information of the bootstrapping " +
          "OM. Update their ozone-site.xml before proceeding.";
      exitManager.exitSystem(1, errorMsg, LOG);
    }
  }

  /**
   * Verify that the remote OM configuration is updated for the bootstrapping
   * OM.
   */
  private void checkRemoteOMConfig(String remoteNodeId,
      OMConfiguration remoteOMConfig) throws IOException {
    if (remoteOMConfig == null) {
      throw new IOException("Remote OM " + remoteNodeId + " configuration " +
          "returned null");
    }

    if (remoteOMConfig.getCurrentPeerList().contains(this.getOMNodeId())) {
      throw new IOException("Remote OM " + remoteNodeId + " already contains " +
          "bootstrapping OM(" + getOMNodeId() + ") as part of its Raft group " +
          "peers.");
    }

    OMNodeDetails omNodeDetailsInRemoteConfig = remoteOMConfig
        .getActiveOmNodesInNewConf().get(getOMNodeId());
    if (omNodeDetailsInRemoteConfig == null) {
      throw new IOException("Remote OM " + remoteNodeId + " does not have the" +
          " bootstrapping OM(" + getOMNodeId() + ") information on reloading " +
          "configs or it could not resolve the address.");
    }

    if (!omNodeDetailsInRemoteConfig.getRpcAddress().equals(
        this.omNodeDetails.getRpcAddress())) {
      throw new IOException("Remote OM " + remoteNodeId + " configuration has" +
          " bootstrapping OM(" + getOMNodeId() + ") address as " +
          omNodeDetailsInRemoteConfig.getRpcAddress() + " where the " +
          "bootstrapping OM address is " + omNodeDetails.getRpcAddress());
    }

    if (omNodeDetailsInRemoteConfig.isDecommissioned()) {
      throw new IOException("Remote OM " + remoteNodeId + " configuration has" +
          " bootstrapping OM(" + getOMNodeId() + ") in decommissioned " +
          "nodes list - " + OMConfigKeys.OZONE_OM_DECOMMISSIONED_NODES_KEY);
    }
  }

  @Override
  public void bootstrap(OMNodeDetails newOMNode) throws IOException {
    // Create InterOmServiceProtocol client to send request to other OMs
    if (isRatisEnabled) {
      try (OMInterServiceProtocolClientSideImpl omInterServiceProtocol =
               new OMInterServiceProtocolClientSideImpl(configuration,
                   getRemoteUser(), getOMServiceId())) {

        omInterServiceProtocol.bootstrap(omNodeDetails);

        LOG.info("Successfully bootstrapped OM {} and joined the Ratis group " +
            "{}", getOMNodeId(), omRatisServer.getRaftGroup());
      } catch (Exception e) {
        LOG.error("Failed to Bootstrap OM.");
        throw e;
      }
    } else {
      throw new IOException("OzoneManager can be bootstrapped only when ratis" +
          " is enabled and there is atleast one OzoneManager to bootstrap" +
          " from.");
    }
  }

  /**
   * When OMStateMachine receives a configuration change update, it calls
   * this function to update the peers list, if required. The configuration
   * change could be to add or to remove an OM from the ring.
   */
  public void updatePeerList(List<String> newPeers) {
    List<String> currentPeers = omRatisServer.getPeerIds();

    // NodeIds present in new node list and not in current peer list are the
    // bootstapped OMs and should be added to the peer list
    List<String> bootstrappedOMs = new ArrayList<>();
    bootstrappedOMs.addAll(newPeers);
    bootstrappedOMs.removeAll(currentPeers);

    // NodeIds present in current peer list but not in new node list are the
    // decommissioned OMs and should be removed from the peer list
    List<String> decommissionedOMs = new ArrayList<>();
    decommissionedOMs.addAll(currentPeers);
    decommissionedOMs.removeAll(newPeers);

    // Add bootstrapped OMs to peer list
    for (String omNodeId : bootstrappedOMs) {
      // Check if its the local nodeId (bootstrapping OM)
      if (isCurrentNode(omNodeId)) {
        // For a Bootstrapping OM, none of the peers are added to it's
        // RatisServer's peer list and it needs to be updated here after
        // receiving the conf change notification from Ratis.
        for (String peerNodeId : newPeers) {
          if (peerNodeId.equals(omNodeId)) {
            omRatisServer.addRaftPeer(omNodeDetails);
          } else {
            omRatisServer.addRaftPeer(peerNodesMap.get(peerNodeId));
          }
        }
      } else {
        // For other nodes, add bootstrapping OM to OM peer list (which
        // internally adds to Ratis peer list too)
        try {
          addOMNodeToPeers(omNodeId);
        } catch (IOException e) {
          LOG.error("Fatal Error while adding bootstrapped node to " +
              "peer list. Shutting down the system as otherwise it " +
              "could lead to OM state divergence.", e);
          exitManager.forceExit(1, e, LOG);
        }
      }
    }

    // Remove decommissioned OMs from peer list
    for (String omNodeId : decommissionedOMs) {
      if (isCurrentNode(omNodeId)) {
        // Decommissioning Node should not receive the configuration change
        // request. Shut it down.
        String errorMsg = "Shutting down as OM has been decommissioned.";
        LOG.error("Fatal Error: {}", errorMsg);
        exitManager.forceExit(1, errorMsg, LOG);
      } else {
        // Remove decommissioned node from peer list (which internally
        // removed from Ratis peer list too)
        try {
          removeOMNodeFromPeers(omNodeId);
        } catch (IOException e) {
          LOG.error("Fatal Error while removing decommissioned node from " +
              "peer list. Shutting down the system as otherwise it " +
              "could lead to OM state divergence.", e);
          exitManager.forceExit(1, e, LOG);
        }
      }
    }
  }

  /**
   * Check if the given nodeId is the current nodeId.
   */
  private boolean isCurrentNode(String omNodeID) {
    return getOMNodeId().equals(omNodeID);
  }

  /**
   * Add an OM Node to the peers list. This call comes from OMStateMachine
   * after a SetConfiguration request has been successfully executed by the
   * Ratis server.
   */
  private void addOMNodeToPeers(String newOMNodeId) throws IOException {
    OMNodeDetails newOMNodeDetails = null;
    try {
      newOMNodeDetails = OMNodeDetails.getOMNodeDetailsFromConf(
          getConfiguration(), getOMServiceId(), newOMNodeId);
      if (newOMNodeDetails == null) {
        // Load new configuration object to read in new peer information
        setConfiguration(reloadConfiguration());
        newOMNodeDetails = OMNodeDetails.getOMNodeDetailsFromConf(
            getConfiguration(), getOMServiceId(), newOMNodeId);

        if (newOMNodeDetails == null) {
          // If new node information is not present in the newly loaded
          // configuration also, throw an exception
          throw new IOException("There is no OM configuration for node ID "
              + newOMNodeId + " in ozone-site.xml.");
        }
      }
    } catch (IOException e) {
      LOG.error("{}: Couldn't add OM {} to peer list.", getOMNodeId(),
          newOMNodeId);
      exitManager.exitSystem(1, e.getLocalizedMessage(), e, LOG);
    }

    if (omSnapshotProvider == null) {
      omSnapshotProvider = new OzoneManagerSnapshotProvider(
          configuration, omRatisSnapshotDir, peerNodesMap);
    } else {
      omSnapshotProvider.addNewPeerNode(newOMNodeDetails);
    }
    omRatisServer.addRaftPeer(newOMNodeDetails);
    peerNodesMap.put(newOMNodeId, newOMNodeDetails);
    LOG.info("Added OM {} to the Peer list.", newOMNodeId);
  }

  /**
   * Remove an OM Node from the peers list. This call comes from OMStateMachine
   * after a SetConfiguration request has been successfully executed by the
   * Ratis server.
   */
  private void removeOMNodeFromPeers(String decommNodeId) throws IOException {
    OMNodeDetails decommOMNodeDetails = peerNodesMap.get(decommNodeId);
    if (decommOMNodeDetails == null) {
      throw new IOException("Decommissioned Node " + decommNodeId + " not " +
          "present in peer list");
    }

    omSnapshotProvider.removeDecommissionedPeerNode(decommNodeId);
    omRatisServer.removeRaftPeer(decommOMNodeDetails);
    peerNodesMap.remove(decommNodeId);
    LOG.info("Removed OM {} from OM Peer Nodes.", decommNodeId);
  }

  /**
   * Check if the input nodeId exists in the peers list.
   * @return true if the nodeId is self or it exists in peer node list,
   *         false otherwise.
   */
  @VisibleForTesting
  public boolean doesPeerExist(String omNodeId) {
    if (getOMNodeId().equals(omNodeId)) {
      return true;
    }
    if (peerNodesMap != null && !peerNodesMap.isEmpty()) {
      return peerNodesMap.containsKey(omNodeId);
    }
    return false;
  }

  /**
   * Return list of all current OM peers (does not reload configuration from
   * disk to find newly configured OMs).
   */
  public List<OMNodeDetails> getAllOMNodesInMemory() {
    List<OMNodeDetails> peerNodes = getPeerNodes();
    // Add current node also to list
    peerNodes.add(omNodeDetails);
    return peerNodes;
  }

  /**
   * Reload configuration from disk and return all the OM nodes present in
   * the new conf under current serviceId.
   */
  public List<OMNodeDetails> getAllOMNodesInNewConf() {
    OzoneConfiguration newConf = reloadConfiguration();
    List<OMNodeDetails> allOMNodeDetails = OmUtils.getAllOMHAAddresses(
        newConf, getOMServiceId(), true);
    if (allOMNodeDetails.isEmpty()) {
      // There are no addresses configured for HA. Return only current OM
      // details.
      return Collections.singletonList(omNodeDetails);
    }
    return allOMNodeDetails;
  }

  /**
   * Starts a Trash Emptier thread that does an fs.trashRoots and performs
   * checkpointing & deletion.
   * @param conf
   * @throws IOException
   */
  private void startTrashEmptier(Configuration conf) throws IOException {
    if (emptier == null) {
      float hadoopTrashInterval =
          conf.getFloat(FS_TRASH_INTERVAL_KEY, FS_TRASH_INTERVAL_DEFAULT);
      // check whether user has configured ozone specific trash-interval
      // if not fall back to hadoop configuration
      long trashInterval =
          (long) (conf.getFloat(
              OMConfigKeys.OZONE_FS_TRASH_INTERVAL_KEY, hadoopTrashInterval)
              * MSECS_PER_MINUTE);
      if (trashInterval == 0) {
        LOG.info("Trash Interval set to 0. Files deleted won't move to trash");
        return;
      } else if (trashInterval < 0) {
        throw new IOException("Cannot start trash emptier with negative " +
            "interval. Set " + FS_TRASH_INTERVAL_KEY + " to a positive value.");
      }

      OzoneManager i = this;
      FileSystem fs = SecurityUtil.doAsLoginUser(
          new PrivilegedExceptionAction<FileSystem>() {
            @Override
            public FileSystem run() throws IOException {
              return new TrashOzoneFileSystem(i);
            }
          });
      this.emptier = new Thread(new OzoneTrash(fs, conf, this).
          getEmptier(), "Trash Emptier");
      this.emptier.setDaemon(true);
      this.emptier.start();
    }
  }

  /**
   * Creates a new instance of gRPC OzoneManagerServiceGrpc transport server
   * for serving s3g OmRequests.  If an earlier instance is already running
   * then returns the same.
   */
  private GrpcOzoneManagerServer getOmS3gGrpcServer(OzoneConfiguration conf)
      throws IOException {
    if (isOmGrpcServerRunning) {
      return omS3gGrpcServer;
    }
    return startGrpcServer(configuration);
  }

  /**
   * Creates an instance of ratis server.
   */
  /**
   * Creates an instance of ratis server.
   * @param shouldBootstrap If OM is started in Bootstrap mode, then Ratis
   *                        server will be initialized without adding self to
   *                        Ratis group
   * @throws IOException
   */
  private void initializeRatisServer(boolean shouldBootstrap)
      throws IOException {
    if (isRatisEnabled) {
      if (omRatisServer == null) {
        // This needs to be done before initializing Ratis.
        RatisDropwizardExports.
            registerRatisMetricReporters(ratisMetricsMap);
        omRatisServer = OzoneManagerRatisServer.newOMRatisServer(
            configuration, this, omNodeDetails, peerNodesMap,
            secConfig, certClient, shouldBootstrap);
      }
      LOG.info("OzoneManager Ratis server initialized at port {}",
          omRatisServer.getServerPort());
    } else {
      omRatisServer = null;
    }
  }

  public long getObjectIdFromTxId(long trxnId) {
    return OmUtils.getObjectIdFromTxId(metadataManager.getOmEpoch(),
        trxnId);
  }

  @VisibleForTesting
  long getLastTrxnIndexForNonRatis() throws IOException {
    TransactionInfo transactionInfo =
        TransactionInfo.readTransactionInfo(metadataManager);
    // If the OMTransactionInfo does not exist in DB or if the term is not -1
    // (corresponding to non-Ratis cluster), return 0 so that new incoming
    // requests can have transaction index starting from 1.
    if (transactionInfo == null || transactionInfo.getTerm() != -1) {
      return 0;
    }
    // If there exists a last transaction index in DB, the new incoming
    // requests in non-Ratis cluster must have transaction index
    // incrementally increasing from the stored transaction index onwards.
    return transactionInfo.getTransactionIndex();
  }

  /**
   *
   * @return Gets the stored layout version from the DB meta table.
   * @throws IOException on Error.
   */
  private Integer getLayoutVersionInDB() throws IOException {
    String layoutVersion =
        metadataManager.getMetaTable().get(LAYOUT_VERSION_KEY);
    return (layoutVersion == null) ? null : Integer.parseInt(layoutVersion);
  }

  public RatisSnapshotInfo getSnapshotInfo() {
    return omRatisSnapshotInfo;
  }

  public long getRatisSnapshotIndex() throws IOException {
    TransactionInfo dbTxnInfo =
        TransactionInfo.readTransactionInfo(metadataManager);
    if (dbTxnInfo == null) {
      // If there are no transactions in the database, it has applied index 0
      // only.
      return 0;
    } else {
      return dbTxnInfo.getTransactionIndex();
    }
  }

  /**
   * Stop service.
   */
  public void stop() {
    LOG.info("{}: Stopping Ozone Manager", omNodeDetails.getOMPrintInfo());
    if (isStopped()) {
      return;
    }
    try {
      omState = State.STOPPED;
      // Cancel the metrics timer and set to null.
      if (metricsTimer != null) {
        metricsTimer.cancel();
        metricsTimer = null;
        scheduleOMMetricsWriteTask = null;
      }
      omRpcServer.stop();
      if (isOmGrpcServerEnabled) {
        omS3gGrpcServer.stop();
      }
      // When ratis is not enabled, we need to call stop() to stop
      // OzoneManageDoubleBuffer in OM server protocol.
      if (!isRatisEnabled) {
        omServerProtocol.stop();
      }
      if (omRatisServer != null) {
        omRatisServer.stop();
        omRatisServer = null;
      }
      isOmRpcServerRunning = false;
      if (isOmGrpcServerEnabled) {
        isOmGrpcServerRunning = false;
      }
      keyManager.stop();
      stopSecretManager();
      if (httpServer != null) {
        httpServer.stop();
      }
      stopTrashEmptier();
      metadataManager.stop();
      metrics.unRegister();
      omClientProtocolMetrics.unregister();
      unregisterMXBean();
      if (jvmPauseMonitor != null) {
        jvmPauseMonitor.stop();
      }
      if (omSnapshotProvider != null) {
        omSnapshotProvider.stop();
      }
    } catch (Exception e) {
      LOG.error("OzoneManager stop failed.", e);
    }
  }

  public void shutDown(String message) {
    stop();
    ExitUtils.terminate(1, message, LOG);
  }

  /**
   * Wait until service has completed shutdown.
   */
  public void join() {
    try {
      omRpcServer.join();
    } catch (InterruptedException e) {
      Thread.currentThread().interrupt();
      LOG.info("Interrupted during OzoneManager join.", e);
    }
  }

  private void startSecretManagerIfNecessary() {
    boolean shouldRun = isOzoneSecurityEnabled();
    if (shouldRun) {
      boolean running = delegationTokenMgr.isRunning()
          && blockTokenMgr.isRunning();
      if (!running) {
        startSecretManager();
      }
    }
  }

  /**
   * Get SCM signed certificate and store it using certificate client.
   */
  private static void getSCMSignedCert(CertificateClient client,
      OzoneConfiguration config, OMStorage omStore, String scmId)
      throws IOException {
    CertificateSignRequest.Builder builder = client.getCSRBuilder();
    KeyPair keyPair = new KeyPair(client.getPublicKey(),
        client.getPrivateKey());
    boolean flexibleFqdnResolutionEnabled = config.getBoolean(
            OZONE_FLEXIBLE_FQDN_RESOLUTION_ENABLED,
            OZONE_FLEXIBLE_FQDN_RESOLUTION_ENABLED_DEFAULT);
    InetSocketAddress omRpcAdd = OmUtils.getOmAddress(config);
    String ip = null;

    boolean addressResolved = omRpcAdd != null && omRpcAdd.getAddress() != null;
    if (flexibleFqdnResolutionEnabled && !addressResolved && omRpcAdd != null) {
      InetSocketAddress omRpcAddWithHostName =
              OzoneNetUtils.getAddressWithHostNameLocal(omRpcAdd);
      if (omRpcAddWithHostName != null
              && omRpcAddWithHostName.getAddress() != null) {
        addressResolved = true;
        ip = omRpcAddWithHostName.getAddress().getHostAddress();
      }
    }

    if (!addressResolved) {
      LOG.error("Incorrect om rpc address. omRpcAdd:{}", omRpcAdd);
      throw new RuntimeException("Can't get SCM signed certificate. " +
          "omRpcAdd: " + omRpcAdd);
    }

    if (ip == null) {
      ip = omRpcAdd.getAddress().getHostAddress();
    }

    String hostname = omRpcAdd.getHostName();
    int port = omRpcAdd.getPort();
    String subject;
    if (builder.hasDnsName()) {
      subject = UserGroupInformation.getCurrentUser().getShortUserName()
          + "@" + hostname;
    } else {
      // With only IP in alt.name, certificate validation would fail if subject
      // isn't a hostname either, so omit username.
      subject = hostname;
    }

    builder.setCA(false)
        .setKey(keyPair)
        .setConfiguration(config)
        .setScmID(scmId)
        .setClusterID(omStore.getClusterID())
        .setSubject(subject);

    OMHANodeDetails haOMHANodeDetails = OMHANodeDetails.loadOMHAConfig(config);
    String serviceName =
        haOMHANodeDetails.getLocalNodeDetails().getServiceId();
    if (!StringUtils.isEmpty(serviceName)) {
      builder.addServiceName(serviceName);
    }

    LOG.info("Creating csr for OM->dns:{},ip:{},scmId:{},clusterId:{}," +
            "subject:{}", hostname, ip, scmId, omStore.getClusterID(), subject);

    HddsProtos.OzoneManagerDetailsProto.Builder omDetailsProtoBuilder =
        HddsProtos.OzoneManagerDetailsProto.newBuilder()
            .setHostName(hostname)
            .setIpAddress(ip)
            .setUuid(omStore.getOmId())
            .addPorts(HddsProtos.Port.newBuilder()
                .setName(RPC_PORT)
                .setValue(port)
                .build());

    PKCS10CertificationRequest csr = builder.build();
    HddsProtos.OzoneManagerDetailsProto omDetailsProto =
        omDetailsProtoBuilder.build();
    LOG.info("OzoneManager ports added:{}", omDetailsProto.getPortsList());
    SCMSecurityProtocolClientSideTranslatorPB secureScmClient =
        HddsServerUtil.getScmSecurityClientWithFixedDuration(config);

    SCMGetCertResponseProto response = secureScmClient.
        getOMCertChain(omDetailsProto, getEncodedString(csr));
    String pemEncodedCert = response.getX509Certificate();

    try {

      // Store SCM CA certificate.
      if (response.hasX509CACertificate()) {
        String pemEncodedRootCert = response.getX509CACertificate();
        client.storeCertificate(pemEncodedRootCert, true, true);
        client.storeCertificate(pemEncodedCert, true);

        // Store Root CA certificate if available.
        if (response.hasX509RootCACertificate()) {
          client.storeRootCACertificate(response.getX509RootCACertificate(),
              true);
        }

        // Persist om cert serial id.
        omStore.setOmCertSerialId(CertificateCodec.
            getX509Certificate(pemEncodedCert).getSerialNumber().toString());
      } else {
        throw new RuntimeException("Unable to retrieve OM certificate " +
            "chain");
      }
    } catch (IOException | CertificateException e) {
      LOG.error("Error while storing SCM signed certificate.", e);
      throw new RuntimeException(e);
    }

  }

  /**
   * @return true if delegation token operation is allowed
   */
  private boolean isAllowedDelegationTokenOp() throws IOException {
    AuthenticationMethod authMethod = getConnectionAuthenticationMethod();
    if (UserGroupInformation.isSecurityEnabled()
        && (authMethod != AuthenticationMethod.KERBEROS)
        && (authMethod != AuthenticationMethod.KERBEROS_SSL)
        && (authMethod != AuthenticationMethod.CERTIFICATE)) {
      return false;
    }
    return true;
  }

  /**
   * Returns authentication method used to establish the connection.
   *
   * @return AuthenticationMethod used to establish connection
   * @throws IOException
   */
  private AuthenticationMethod getConnectionAuthenticationMethod()
      throws IOException {
    UserGroupInformation ugi = getRemoteUser();
    AuthenticationMethod authMethod = ugi.getAuthenticationMethod();
    if (authMethod == AuthenticationMethod.PROXY) {
      authMethod = ugi.getRealUser().getAuthenticationMethod();
    }
    return authMethod;
  }

  // optimize ugi lookup for RPC operations to avoid a trip through
  // UGI.getCurrentUser which is synch'ed
  private static UserGroupInformation getRemoteUser() throws IOException {
    UserGroupInformation ugi = Server.getRemoteUser();
    return (ugi != null) ? ugi : UserGroupInformation.getCurrentUser();
  }

  /**
   * Get delegation token from OzoneManager.
   *
   * @param renewer Renewer information
   * @return delegationToken DelegationToken signed by OzoneManager
   * @throws IOException on error
   */
  @Override
  public Token<OzoneTokenIdentifier> getDelegationToken(Text renewer)
      throws OMException {
    Token<OzoneTokenIdentifier> token;
    try {
      if (!isAllowedDelegationTokenOp()) {
        throw new OMException("Delegation Token can be issued only with "
            + "kerberos or web authentication",
            INVALID_AUTH_METHOD);
      }
      if (delegationTokenMgr == null || !delegationTokenMgr.isRunning()) {
        LOG.warn("trying to get DT with no secret manager running in OM.");
        return null;
      }

      UserGroupInformation ugi = getRemoteUser();
      String user = ugi.getUserName();
      Text owner = new Text(user);
      Text realUser = null;
      if (ugi.getRealUser() != null) {
        realUser = new Text(ugi.getRealUser().getUserName());
      }

      return delegationTokenMgr.createToken(owner, renewer, realUser);
    } catch (OMException oex) {
      throw oex;
    } catch (IOException ex) {
      LOG.error("Get Delegation token failed, cause: {}", ex.getMessage());
      throw new OMException("Get Delegation token failed.", ex,
          TOKEN_ERROR_OTHER);
    }
  }

  /**
   * Method to renew a delegationToken issued by OzoneManager.
   *
   * @param token token to renew
   * @return new expiryTime of the token
   * @throws InvalidToken if {@code token} is invalid
   * @throws IOException  on other errors
   */
  @Override
  public long renewDelegationToken(Token<OzoneTokenIdentifier> token)
      throws OMException {
    long expiryTime;

    try {

      if (!isAllowedDelegationTokenOp()) {
        throw new OMException("Delegation Token can be renewed only with "
            + "kerberos or web authentication",
            INVALID_AUTH_METHOD);
      }
      String renewer = getRemoteUser().getShortUserName();
      expiryTime = delegationTokenMgr.renewToken(token, renewer);

    } catch (OMException oex) {
      throw oex;
    } catch (IOException ex) {
      OzoneTokenIdentifier id = null;
      try {
        id = OzoneTokenIdentifier.readProtoBuf(token.getIdentifier());
      } catch (IOException exe) {
      }
      LOG.error("Delegation token renewal failed for dt id: {}, cause: {}",
          id, ex.getMessage());
      throw new OMException("Delegation token renewal failed for dt: " + token,
          ex, TOKEN_ERROR_OTHER);
    }
    return expiryTime;
  }

  /**
   * Cancels a delegation token.
   *
   * @param token token to cancel
   * @throws IOException on error
   */
  @Override
  public void cancelDelegationToken(Token<OzoneTokenIdentifier> token)
      throws OMException {
    OzoneTokenIdentifier id = null;
    try {
      String canceller = getRemoteUser().getUserName();
      id = delegationTokenMgr.cancelToken(token, canceller);
      LOG.trace("Delegation token cancelled for dt: {}", id);
    } catch (OMException oex) {
      throw oex;
    } catch (IOException ex) {
      LOG.error("Delegation token cancellation failed for dt id: {}, cause: {}",
          id, ex.getMessage());
      throw new OMException("Delegation token renewal failed for dt: " + token,
          ex, TOKEN_ERROR_OTHER);
    }
  }

  /**
   * Checks if current caller has acl permissions.
   *
   * @param resType - Type of ozone resource. Ex volume, bucket.
   * @param store   - Store type. i.e Ozone, S3.
   * @param acl     - type of access to be checked.
   * @param vol     - name of volume
   * @param bucket  - bucket name
   * @param key     - key
   * @throws OMException ResultCodes.PERMISSION_DENIED if permission denied.
   */
  private void checkAcls(ResourceType resType, StoreType store,
      ACLType acl, String vol, String bucket, String key)
      throws IOException {
    UserGroupInformation user;
    if (getS3Auth() != null) {
      String principal =
          OzoneAclUtils.accessIdToUserPrincipal(getS3Auth().getAccessId());
      user = UserGroupInformation.createRemoteUser(principal);
    } else {
      user = ProtobufRpcEngine.Server.getRemoteUser();
    }

    InetAddress remoteIp = ProtobufRpcEngine.Server.getRemoteIp();
    String volumeOwner = getVolumeOwner(vol, acl, resType);
    String bucketOwner = getBucketOwner(vol, bucket, acl, resType);

    OzoneAclUtils.checkAllAcls(this, resType, store, acl,
        vol, bucket, key, volumeOwner, bucketOwner,
        user != null ? user : getRemoteUser(),
        remoteIp != null ? remoteIp : omRpcAddress.getAddress(),
        remoteIp != null ? remoteIp.getHostName() : omRpcAddress.getHostName());
  }

  private boolean isOwner(UserGroupInformation callerUgi, String ownerName) {
    if (ownerName == null) {
      return false;
    }
    if (callerUgi.getUserName().equals(ownerName) ||
            callerUgi.getShortUserName().equals(ownerName)) {
      return true;
    }
    return false;
  }

  /**
   * A variant of checkAcls that doesn't throw exception if permission denied.
   *
   * @return true if permission granted, false if permission denied.
   */
  private boolean hasAcls(String userName, ResourceType resType,
      StoreType store, ACLType acl, String vol, String bucket, String key) {
    try {
      return checkAcls(resType, store, acl, vol, bucket, key,
          UserGroupInformation.createRemoteUser(userName),
          ProtobufRpcEngine.Server.getRemoteIp(),
          ProtobufRpcEngine.Server.getRemoteIp().getHostName(),
          false, getVolumeOwner(vol, acl, resType));
    } catch (OMException ex) {
      // Should not trigger exception here at all
      return false;
    }
  }

  public String getVolumeOwner(String vol, ACLType type, ResourceType resType)
      throws OMException {
    String volOwnerName = null;
    if (!vol.equals(OzoneConsts.OZONE_ROOT) &&
        !(type == ACLType.CREATE && resType == ResourceType.VOLUME)) {
      volOwnerName = getVolumeOwner(vol);
    }
    return volOwnerName;
  }

  private String getVolumeOwner(String volume) throws OMException {
    Boolean lockAcquired = metadataManager.getLock().acquireReadLock(
        VOLUME_LOCK, volume);
    String dbVolumeKey = metadataManager.getVolumeKey(volume);
    OmVolumeArgs volumeArgs = null;
    try {
      volumeArgs = metadataManager.getVolumeTable().get(dbVolumeKey);
    } catch (IOException ioe) {
      if (ioe instanceof OMException) {
        throw (OMException)ioe;
      } else {
        throw new OMException("getVolumeOwner for Volume " + volume + " failed",
            ResultCodes.INTERNAL_ERROR);
      }
    } finally {
      if (lockAcquired) {
        metadataManager.getLock().releaseReadLock(VOLUME_LOCK, volume);
      }
    }
    if (volumeArgs != null) {
      return volumeArgs.getOwnerName();
    } else {
      throw new OMException("Volume " + volume + " is not found",
          OMException.ResultCodes.VOLUME_NOT_FOUND);
    }
  }

  /**
   * Return the owner of a given bucket.
   *
   * @return String
   */
  public String getBucketOwner(String volume, String bucket, ACLType type,
       ResourceType resType) throws OMException {
    String bucketOwner = null;
    if ((resType != ResourceType.VOLUME) &&
        !(type == ACLType.CREATE && resType == ResourceType.BUCKET)) {
      bucketOwner = getBucketOwner(volume, bucket);
    }
    return bucketOwner;
  }

  private String getBucketOwner(String volume, String bucket)
      throws OMException {

    Boolean lockAcquired = metadataManager.getLock().acquireReadLock(
            BUCKET_LOCK, volume, bucket);
    String dbBucketKey = metadataManager.getBucketKey(volume, bucket);
    OmBucketInfo bucketInfo = null;
    try {
      bucketInfo = metadataManager.getBucketTable().get(dbBucketKey);
    } catch (IOException ioe) {
      if (ioe instanceof OMException) {
        throw (OMException)ioe;
      } else {
        throw new OMException("getBucketOwner for Bucket " + volume + "/" +
            bucket  + " failed: " + ioe.getMessage(),
            ResultCodes.INTERNAL_ERROR);
      }
    } finally {
      if (lockAcquired) {
        metadataManager.getLock().releaseReadLock(BUCKET_LOCK, volume, bucket);
      }
    }
    if (bucketInfo != null) {
      return bucketInfo.getOwner();
    } else {
      throw new OMException("Bucket not found", ResultCodes.BUCKET_NOT_FOUND);
    }
  }

  /**
   * CheckAcls for the ozone object.
   *
   * @return true if permission granted, false if permission denied.
   * @throws OMException ResultCodes.PERMISSION_DENIED if permission denied
   *                     and throwOnPermissionDenied set to true.
   */
  @SuppressWarnings("parameternumber")
  public boolean checkAcls(ResourceType resType, StoreType storeType,
      ACLType aclType, String vol, String bucket, String key,
      UserGroupInformation ugi, InetAddress remoteAddress, String hostName,
      boolean throwIfPermissionDenied, String owner)
      throws OMException {
    OzoneObj obj = OzoneObjInfo.Builder.newBuilder()
        .setResType(resType)
        .setStoreType(storeType)
        .setVolumeName(vol)
        .setBucketName(bucket)
        .setKeyName(key).build();
    RequestContext context = RequestContext.newBuilder()
        .setClientUgi(ugi)
        .setIp(remoteAddress)
        .setHost(hostName)
        .setAclType(ACLIdentityType.USER)
        .setAclRights(aclType)
        .setOwnerName(owner)
        .build();

    return checkAcls(obj, context, throwIfPermissionDenied);
  }

  /**
   * CheckAcls for the ozone object.
   *
   * @return true if permission granted, false if permission denied.
   * @throws OMException ResultCodes.PERMISSION_DENIED if permission denied
   *                     and throwOnPermissionDenied set to true.
   */
  public boolean checkAcls(OzoneObj obj, RequestContext context,
                           boolean throwIfPermissionDenied)
      throws OMException {

    if (!accessAuthorizer.checkAccess(obj, context)) {
      if (throwIfPermissionDenied) {
        String volumeName = obj.getVolumeName() != null ?
                "Volume:" + obj.getVolumeName() + " " : "";
        String bucketName = obj.getBucketName() != null ?
                "Bucket:" + obj.getBucketName() + " " : "";
        String keyName = obj.getKeyName() != null ?
                "Key:" + obj.getKeyName() : "";
        LOG.warn("User {} doesn't have {} permission to access {} {}{}{}",
            context.getClientUgi().getUserName(), context.getAclRights(),
            obj.getResourceType(), volumeName, bucketName, keyName);
        throw new OMException("User " + context.getClientUgi().getUserName() +
            " doesn't have " + context.getAclRights() +
            " permission to access " + obj.getResourceType() + " " +
            volumeName  + bucketName + keyName, ResultCodes.PERMISSION_DENIED);
      }
      return false;
    } else {
      return true;
    }
  }



  /**
   * Return true if Ozone acl's are enabled, else false.
   *
   * @return boolean
   */
  public boolean getAclsEnabled() {
    return isAclEnabled;
  }

  /**
   * Return true if SPNEGO auth is enabled for OM HTTP server, otherwise false.
   *
   * @return boolean
   */
  public boolean isSpnegoEnabled() {
    return isSpnegoEnabled;
  }

  /**
   * Gets the volume information.
   *
   * @param volume - Volume name.
   * @return VolumeArgs or exception is thrown.
   * @throws IOException
   */
  @Override
  public OmVolumeArgs getVolumeInfo(String volume) throws IOException {
    if (isAclEnabled) {
      checkAcls(ResourceType.VOLUME, StoreType.OZONE, ACLType.READ, volume,
          null, null);
    }

    boolean auditSuccess = true;
    Map<String, String> auditMap = buildAuditMap(volume);
    try {
      metrics.incNumVolumeInfos();
      return volumeManager.getVolumeInfo(volume);
    } catch (Exception ex) {
      metrics.incNumVolumeInfoFails();
      auditSuccess = false;
      AUDIT.logReadFailure(buildAuditMessageForFailure(OMAction.READ_VOLUME,
          auditMap, ex));
      throw ex;
    } finally {
      if (auditSuccess) {
        AUDIT.logReadSuccess(buildAuditMessageForSuccess(OMAction.READ_VOLUME,
            auditMap));
      }
    }
  }

  /**
   * Lists volumes accessible by a specific user.
   *
   * @param userName - user name
   * @param prefix   - Filter prefix -- Return only entries that match this.
   * @param prevKey  - Previous key -- List starts from the next from the
   *                 prevkey
   * @param maxKeys  - Max number of keys to return.
   * @return List of Volumes.
   * @throws IOException
   */
  @Override
  public List<OmVolumeArgs> listVolumeByUser(String userName, String prefix,
      String prevKey, int maxKeys) throws IOException {
    UserGroupInformation remoteUserUgi =
        ProtobufRpcEngine.Server.getRemoteUser();
    if (isAclEnabled) {
      if (remoteUserUgi == null) {
        LOG.error("Rpc user UGI is null. Authorization failed.");
        throw new OMException("Rpc user UGI is null. Authorization failed.",
            ResultCodes.PERMISSION_DENIED);
      }
    }
    boolean auditSuccess = true;
    Map<String, String> auditMap = new LinkedHashMap<>();
    auditMap.put(OzoneConsts.PREV_KEY, prevKey);
    auditMap.put(OzoneConsts.PREFIX, prefix);
    auditMap.put(OzoneConsts.MAX_KEYS, String.valueOf(maxKeys));
    auditMap.put(OzoneConsts.USERNAME, userName);
    try {
      metrics.incNumVolumeLists();
      if (isAclEnabled) {
        // List all volumes first
        List<OmVolumeArgs> listAllVolumes = volumeManager.listVolumes(
            null, prefix, prevKey, maxKeys);
        List<OmVolumeArgs> result = new ArrayList<>();
        // Filter all volumes by LIST ACL
        for (OmVolumeArgs volumeArgs : listAllVolumes) {
          if (hasAcls(userName, ResourceType.VOLUME, StoreType.OZONE,
              ACLType.LIST, volumeArgs.getVolume(), null, null)) {
            result.add(volumeArgs);
          }
        }
        return result;
      } else {
        // When ACL is not enabled, fallback to filter by owner
        return volumeManager.listVolumes(userName, prefix, prevKey, maxKeys);
      }
    } catch (Exception ex) {
      metrics.incNumVolumeListFails();
      auditSuccess = false;
      AUDIT.logReadFailure(buildAuditMessageForFailure(OMAction.LIST_VOLUMES,
          auditMap, ex));
      throw ex;
    } finally {
      if (auditSuccess) {
        AUDIT.logReadSuccess(buildAuditMessageForSuccess(OMAction.LIST_VOLUMES,
            auditMap));
      }
    }
  }

  /**
   * Lists volume all volumes in the cluster.
   *
   * @param prefix  - Filter prefix -- Return only entries that match this.
   * @param prevKey - Previous key -- List starts from the next from the
   *                prevkey
   * @param maxKeys - Max number of keys to return.
   * @return List of Volumes.
   * @throws IOException
   */
  @Override
  public List<OmVolumeArgs> listAllVolumes(String prefix, String prevKey, int
      maxKeys) throws IOException {
    boolean auditSuccess = true;
    Map<String, String> auditMap = new LinkedHashMap<>();
    auditMap.put(OzoneConsts.PREV_KEY, prevKey);
    auditMap.put(OzoneConsts.PREFIX, prefix);
    auditMap.put(OzoneConsts.MAX_KEYS, String.valueOf(maxKeys));
    auditMap.put(OzoneConsts.USERNAME, null);
    try {
      metrics.incNumVolumeLists();
      if (!allowListAllVolumes) {
        // Only admin can list all volumes when disallowed in config
        if (isAclEnabled) {
          checkAcls(ResourceType.VOLUME, StoreType.OZONE, ACLType.LIST,
              OzoneConsts.OZONE_ROOT, null, null);
        }
      }
      return volumeManager.listVolumes(null, prefix, prevKey, maxKeys);
    } catch (Exception ex) {
      metrics.incNumVolumeListFails();
      auditSuccess = false;
      AUDIT.logReadFailure(buildAuditMessageForFailure(OMAction.LIST_VOLUMES,
          auditMap, ex));
      throw ex;
    } finally {
      if (auditSuccess) {
        AUDIT.logReadSuccess(buildAuditMessageForSuccess(OMAction.LIST_VOLUMES,
            auditMap));
      }
    }
  }

  /**
   * {@inheritDoc}
   */
  @Override
  public List<OmBucketInfo> listBuckets(String volumeName,
      String startKey, String prefix, int maxNumOfBuckets)
      throws IOException {
    if (isAclEnabled) {
      checkAcls(ResourceType.VOLUME, StoreType.OZONE, ACLType.LIST, volumeName,
          null, null);
    }
    boolean auditSuccess = true;
    Map<String, String> auditMap = buildAuditMap(volumeName);
    auditMap.put(OzoneConsts.START_KEY, startKey);
    auditMap.put(OzoneConsts.PREFIX, prefix);
    auditMap.put(OzoneConsts.MAX_NUM_OF_BUCKETS,
        String.valueOf(maxNumOfBuckets));
    try {
      metrics.incNumBucketLists();
      return bucketManager.listBuckets(volumeName,
          startKey, prefix, maxNumOfBuckets);
    } catch (IOException ex) {
      metrics.incNumBucketListFails();
      auditSuccess = false;
      AUDIT.logReadFailure(buildAuditMessageForFailure(OMAction.LIST_BUCKETS,
          auditMap, ex));
      throw ex;
    } finally {
      if (auditSuccess) {
        AUDIT.logReadSuccess(buildAuditMessageForSuccess(OMAction.LIST_BUCKETS,
            auditMap));
      }
    }
  }

  /**
   * Gets the bucket information.
   *
   * @param volume - Volume name.
   * @param bucket - Bucket name.
   * @return OmBucketInfo or exception is thrown.
   * @throws IOException
   */
  @Override
  public OmBucketInfo getBucketInfo(String volume, String bucket)
      throws IOException {
    if (isAclEnabled) {
      checkAcls(ResourceType.BUCKET, StoreType.OZONE, ACLType.READ, volume,
          bucket, null);
    }
    boolean auditSuccess = true;
    Map<String, String> auditMap = buildAuditMap(volume);
    auditMap.put(OzoneConsts.BUCKET, bucket);
    try {
      metrics.incNumBucketInfos();
      final OmBucketInfo bucketInfo =
          bucketManager.getBucketInfo(volume, bucket);
      return bucketInfo;
    } catch (Exception ex) {
      metrics.incNumBucketInfoFails();
      auditSuccess = false;
      AUDIT.logReadFailure(buildAuditMessageForFailure(OMAction.READ_BUCKET,
          auditMap, ex));
      throw ex;
    } finally {
      if (auditSuccess) {
        AUDIT.logReadSuccess(buildAuditMessageForSuccess(OMAction.READ_BUCKET,
            auditMap));
      }
    }
  }

  /**
   * Lookup a key.
   *
   * @param args - attributes of the key.
   * @return OmKeyInfo - the info about the requested key.
   * @throws IOException
   */
  @Override
  public OmKeyInfo lookupKey(OmKeyArgs args) throws IOException {
    ResolvedBucket bucket = resolveBucketLink(args);

    if (isAclEnabled) {
      checkAcls(ResourceType.KEY, StoreType.OZONE, ACLType.READ,
          bucket.realVolume(), bucket.realBucket(), args.getKeyName());
    }

    boolean auditSuccess = true;
    Map<String, String> auditMap = bucket.audit(args.toAuditMap());

    args = bucket.update(args);

    try {
      metrics.incNumKeyLookups();
      return keyManager.lookupKey(args, getClientAddress());
    } catch (Exception ex) {
      metrics.incNumKeyLookupFails();
      auditSuccess = false;
      AUDIT.logReadFailure(buildAuditMessageForFailure(OMAction.READ_KEY,
          auditMap, ex));
      throw ex;
    } finally {
      if (auditSuccess) {
        AUDIT.logReadSuccess(buildAuditMessageForSuccess(OMAction.READ_KEY,
            auditMap));
      }
    }
  }

  @Override
  public List<OmKeyInfo> listKeys(String volumeName, String bucketName,
      String startKey, String keyPrefix, int maxKeys) throws IOException {

    ResolvedBucket bucket = resolveBucketLink(Pair.of(volumeName, bucketName));

    if (isAclEnabled) {
      checkAcls(ResourceType.BUCKET, StoreType.OZONE, ACLType.LIST,
          bucket.realVolume(), bucket.realBucket(), keyPrefix);
    }

    boolean auditSuccess = true;
    Map<String, String> auditMap = bucket.audit();
    auditMap.put(OzoneConsts.START_KEY, startKey);
    auditMap.put(OzoneConsts.MAX_KEYS, String.valueOf(maxKeys));
    auditMap.put(OzoneConsts.KEY_PREFIX, keyPrefix);

    try {
      metrics.incNumKeyLists();
      return keyManager.listKeys(bucket.realVolume(), bucket.realBucket(),
          startKey, keyPrefix, maxKeys);
    } catch (IOException ex) {
      metrics.incNumKeyListFails();
      auditSuccess = false;
      AUDIT.logReadFailure(buildAuditMessageForFailure(OMAction.LIST_KEYS,
          auditMap, ex));
      throw ex;
    } finally {
      if (auditSuccess) {
        AUDIT.logReadSuccess(buildAuditMessageForSuccess(OMAction.LIST_KEYS,
            auditMap));
      }
    }
  }

  @Override
  public List<RepeatedOmKeyInfo> listTrash(String volumeName,
      String bucketName, String startKeyName, String keyPrefix, int maxKeys)
      throws IOException {

    // bucket links not supported

    if (isAclEnabled) {
      checkAcls(ResourceType.BUCKET, StoreType.OZONE, ACLType.LIST,
          volumeName, bucketName, keyPrefix);
    }

    boolean auditSuccess = true;
    Map<String, String> auditMap = buildAuditMap(volumeName);
    auditMap.put(OzoneConsts.BUCKET, bucketName);
    auditMap.put(OzoneConsts.START_KEY, startKeyName);
    auditMap.put(OzoneConsts.KEY_PREFIX, keyPrefix);
    auditMap.put(OzoneConsts.MAX_KEYS, String.valueOf(maxKeys));

    try {
      metrics.incNumTrashKeyLists();
      return keyManager.listTrash(volumeName, bucketName,
          startKeyName, keyPrefix, maxKeys);
    } catch (IOException ex) {
      metrics.incNumTrashKeyListFails();
      auditSuccess = false;
      AUDIT.logReadFailure(buildAuditMessageForFailure(OMAction.LIST_TRASH,
          auditMap, ex));
      throw ex;
    } finally {
      if (auditSuccess) {
        AUDIT.logReadSuccess(buildAuditMessageForSuccess(OMAction.LIST_TRASH,
            auditMap));
      }
    }
  }

  private Map<String, String> buildAuditMap(String volume) {
    Map<String, String> auditMap = new LinkedHashMap<>();
    auditMap.put(OzoneConsts.VOLUME, volume);
    return auditMap;
  }

  public AuditLogger getAuditLogger() {
    return AUDIT;
  }

  @Override
  public AuditMessage buildAuditMessageForSuccess(AuditAction op,
      Map<String, String> auditMap) {

    return new AuditMessage.Builder()
        .setUser(getRemoteUserName())
        .atIp(Server.getRemoteAddress())
        .forOperation(op)
        .withParams(auditMap)
        .withResult(AuditEventStatus.SUCCESS)
        .build();
  }

  @Override
  public AuditMessage buildAuditMessageForFailure(AuditAction op,
      Map<String, String> auditMap, Throwable throwable) {

    return new AuditMessage.Builder()
        .setUser(getRemoteUserName())
        .atIp(Server.getRemoteAddress())
        .forOperation(op)
        .withParams(auditMap)
        .withResult(AuditEventStatus.FAILURE)
        .withException(throwable)
        .build();
  }

  private void registerMXBean() {
    Map<String, String> jmxProperties = new HashMap<>();
    jmxProperties.put("component", "ServerRuntime");
    this.omInfoBeanName = HddsUtils.registerWithJmxProperties(
        "OzoneManager", "OzoneManagerInfo", jmxProperties, this);
  }

  private void unregisterMXBean() {
    if (this.omInfoBeanName != null) {
      MBeans.unregister(this.omInfoBeanName);
      this.omInfoBeanName = null;
    }
  }

  private static String getClientAddress() {
    String clientMachine = Server.getRemoteAddress();
    if (clientMachine == null) { //not a RPC client
      clientMachine = "";
    }
    return clientMachine;
  }

  @Override
  public String getRpcPort() {
    return "" + omRpcAddress.getPort();
  }

  @VisibleForTesting
  public OzoneManagerHttpServer getHttpServer() {
    return httpServer;
  }

  @Override
  public List<ServiceInfo> getServiceList() throws IOException {
    // When we implement multi-home this call has to be handled properly.
    List<ServiceInfo> services = new ArrayList<>();
    ServiceInfo.Builder omServiceInfoBuilder = ServiceInfo.newBuilder()
        .setNodeType(HddsProtos.NodeType.OM)
        .setHostname(omRpcAddress.getHostName())
        .setOmVersion(OzoneManagerVersion.CURRENT)
        .addServicePort(ServicePort.newBuilder()
            .setType(ServicePort.Type.RPC)
            .setValue(omRpcAddress.getPort())
            .build());
    if (httpServer != null
        && httpServer.getHttpAddress() != null) {
      omServiceInfoBuilder.addServicePort(ServicePort.newBuilder()
          .setType(ServicePort.Type.HTTP)
          .setValue(httpServer.getHttpAddress().getPort())
          .build());
    }
    if (httpServer != null
        && httpServer.getHttpsAddress() != null) {
      omServiceInfoBuilder.addServicePort(ServicePort.newBuilder()
          .setType(ServicePort.Type.HTTPS)
          .setValue(httpServer.getHttpsAddress().getPort())
          .build());
    }

    // Since this OM is processing the request, we can assume it to be the
    // leader OM

    OMRoleInfo omRole = OMRoleInfo.newBuilder()
        .setNodeId(getOMNodeId())
        .setServerRole(RaftPeerRole.LEADER.name())
        .build();
    omServiceInfoBuilder.setOmRoleInfo(omRole);

    if (isRatisEnabled) {
      if (omRatisServer != null) {
        omServiceInfoBuilder.addServicePort(ServicePort.newBuilder()
            .setType(ServicePort.Type.RATIS)
            .setValue(omNodeDetails.getRatisPort())
            .build());
      }

      for (OMNodeDetails peerNode : peerNodesMap.values()) {
        ServiceInfo.Builder peerOmServiceInfoBuilder = ServiceInfo.newBuilder()
            .setNodeType(HddsProtos.NodeType.OM)
            .setHostname(peerNode.getHostName())
            // For now assume peer is at the same version.
            // This field needs to be fetched from peer when rolling upgrades
            // are implemented.
            .setOmVersion(OzoneManagerVersion.CURRENT)
            .addServicePort(ServicePort.newBuilder()
                .setType(ServicePort.Type.RPC)
                .setValue(peerNode.getRpcPort())
                .build());

        OMRoleInfo peerOmRole = OMRoleInfo.newBuilder()
            .setNodeId(peerNode.getNodeId())
            .setServerRole(RaftPeerRole.FOLLOWER.name())
            .build();
        peerOmServiceInfoBuilder.setOmRoleInfo(peerOmRole);

        services.add(peerOmServiceInfoBuilder.build());
      }
    }

    services.add(omServiceInfoBuilder.build());

    // For client we have to return SCM with container protocol port,
    // not block protocol. This is information is being not used by
    // RpcClient, but for compatibility leaving as it is and also making sure
    // that this works for SCM HA.
    Collection<InetSocketAddress> scmAddresses = getScmAddressForClients(
        configuration);

    for (InetSocketAddress scmAddr : scmAddresses) {
      ServiceInfo.Builder scmServiceInfoBuilder = ServiceInfo.newBuilder()
          .setNodeType(HddsProtos.NodeType.SCM)
          .setHostname(scmAddr.getHostName())
          .addServicePort(ServicePort.newBuilder()
              .setType(ServicePort.Type.RPC)
              .setValue(scmAddr.getPort()).build());
      services.add(scmServiceInfoBuilder.build());
    }
    metrics.incNumGetServiceLists();
    // For now there is no exception that can can happen in this call,
    // so failure metrics is not handled. In future if there is any need to
    // handle exception in this method, we need to incorporate
    // metrics.incNumGetServiceListFails()
    AUDIT.logReadSuccess(
        buildAuditMessageForSuccess(OMAction.GET_SERVICE_LIST,
            new LinkedHashMap<>()));
    return services;
  }

  @Override
  public ServiceInfoEx getServiceInfo() throws IOException {
    return new ServiceInfoEx(getServiceList(), caCertPem, caCertPemList);
  }

  @Override
  public StatusAndMessages finalizeUpgrade(String upgradeClientID)
      throws IOException {
    return upgradeFinalizer.finalize(upgradeClientID, this);
  }

  @Override
  public StatusAndMessages queryUpgradeFinalizationProgress(
      String upgradeClientID, boolean takeover, boolean readonly
  ) throws IOException {
    if (readonly) {
      return new StatusAndMessages(upgradeFinalizer.getStatus(),
          Collections.emptyList());
    }
    return upgradeFinalizer.reportStatus(upgradeClientID, takeover);
  }

  /**
   * List tenants.
   */
  public TenantStateList listTenant() throws IOException {

    metrics.incNumTenantLists();

    final UserGroupInformation ugi = getRemoteUser();
    if (!isAdmin(ugi)) {
      final OMException omEx = new OMException(
          "Only Ozone admins are allowed to list tenants.", PERMISSION_DENIED);
      AUDIT.logWriteFailure(buildAuditMessageForFailure(
          OMAction.LIST_TENANT, new LinkedHashMap<>(), omEx));
      throw omEx;
    }

    final Table<String, OmDBTenantState> tenantStateTable =
        metadataManager.getTenantStateTable();

    // Won't iterate cache here, mainly because we can't acquire a read lock
    // for cache iteration: no tenant is specified, hence no volume name to
    // acquire VOLUME_LOCK on. There could be a few millis delay before entries
    // are flushed to the table. This should be acceptable for a list tenant
    // request.

    final TableIterator<String, ? extends KeyValue<String, OmDBTenantState>>
        iterator = tenantStateTable.iterator();

    final List<TenantState> tenantStateList = new ArrayList<>();

    // Iterate table
    while (iterator.hasNext()) {
      final Table.KeyValue<String, OmDBTenantState> dbEntry = iterator.next();
      final String tenantId = dbEntry.getKey();
      final OmDBTenantState omDBTenantState = dbEntry.getValue();
      assert (tenantId.equals(omDBTenantState.getTenantId()));
      tenantStateList.add(TenantState.newBuilder()
          .setTenantId(omDBTenantState.getTenantId())
          .setBucketNamespaceName(omDBTenantState.getBucketNamespaceName())
          .setUserRoleName(omDBTenantState.getUserRoleName())
          .setAdminRoleName(omDBTenantState.getAdminRoleName())
          .setBucketNamespacePolicyName(
              omDBTenantState.getBucketNamespacePolicyName())
          .setBucketPolicyName(omDBTenantState.getBucketPolicyName())
          .build());
    }

    AUDIT.logReadSuccess(buildAuditMessageForSuccess(
        OMAction.LIST_TENANT, new LinkedHashMap<>()));

    return new TenantStateList(tenantStateList);
  }

  /**
   * Tenant get user info.
   */
  public TenantUserInfoValue tenantGetUserInfo(String userPrincipal)
      throws IOException {

    metrics.incNumTenantGetUserInfos();

    if (StringUtils.isEmpty(userPrincipal)) {
      return null;
    }

    final List<ExtendedUserAccessIdInfo> accessIdInfoList = new ArrayList<>();

    // Won't iterate cache here for a similar reason as in OM#listTenant
    //  tenantGetUserInfo lists all accessIds assigned to a user across
    //  multiple tenants.

    // Retrieve the list of accessIds associated to this user principal
    final OmDBUserPrincipalInfo kerberosPrincipalInfo =
        metadataManager.getPrincipalToAccessIdsTable().get(userPrincipal);
    if (kerberosPrincipalInfo == null) {
      return null;
    }
    final Set<String> accessIds = kerberosPrincipalInfo.getAccessIds();

    final Map<String, String> auditMap = new LinkedHashMap<>();
    auditMap.put("userPrincipal", userPrincipal);

    accessIds.forEach(accessId -> {
      try {
        final OmDBAccessIdInfo accessIdInfo =
            metadataManager.getTenantAccessIdTable().get(accessId);
        if (accessIdInfo == null) {
          // As we are not acquiring a lock, the accessId entry might have been
          //  removed from the TenantAccessIdTable already.
          //  Log a warning (shouldn't happen very often) and move on.
          LOG.warn("Expected accessId '{}' not found in TenantAccessIdTable. "
                  + "Might have been removed already.", accessId);
          return;
        }
        assert (accessIdInfo.getUserPrincipal().equals(userPrincipal));
        accessIdInfoList.add(ExtendedUserAccessIdInfo.newBuilder()
            .setUserPrincipal(userPrincipal)
            .setAccessId(accessId)
            .setTenantId(accessIdInfo.getTenantId())
            .setIsAdmin(accessIdInfo.getIsAdmin())
            .setIsDelegatedAdmin(accessIdInfo.getIsDelegatedAdmin())
            .build());
      } catch (IOException e) {
        LOG.error("Potential DB issue. Failed to retrieve OmDBAccessIdInfo "
            + "for accessId '{}' in TenantAccessIdTable.", accessId);
        // Audit
        auditMap.put("accessId", accessId);
        AUDIT.logWriteFailure(buildAuditMessageForFailure(
            OMAction.TENANT_GET_USER_INFO, auditMap, e));
        auditMap.remove("accessId");
      }
    });

    AUDIT.logReadSuccess(buildAuditMessageForSuccess(
        OMAction.TENANT_GET_USER_INFO, auditMap));

    return new TenantUserInfoValue(accessIdInfoList);
  }

  @Override
  public TenantUserList listUsersInTenant(String tenantId, String prefix)
      throws IOException {

    metrics.incNumTenantUserLists();

    if (StringUtils.isEmpty(tenantId)) {
      return null;
    }

    multiTenantManager.checkTenantExistence(tenantId);

    final String volumeName = multiTenantManager.getTenantVolumeName(tenantId);
    final Map<String, String> auditMap = new LinkedHashMap<>();
    auditMap.put(OzoneConsts.TENANT, tenantId);
    auditMap.put(OzoneConsts.VOLUME, volumeName);
    auditMap.put(OzoneConsts.USER_PREFIX, prefix);

    boolean lockAcquired =
        metadataManager.getLock().acquireReadLock(VOLUME_LOCK, volumeName);
    try {
      final UserGroupInformation ugi = ProtobufRpcEngine.Server.getRemoteUser();
      if (!multiTenantManager.isTenantAdmin(ugi, tenantId, false)) {
        throw new OMException("Only tenant and ozone admins can access this " +
            "API. '" + ugi.getShortUserName() + "' is not an admin.",
            PERMISSION_DENIED);
      }
      final TenantUserList userList =
          multiTenantManager.listUsersInTenant(tenantId, prefix);
      AUDIT.logReadSuccess(buildAuditMessageForSuccess(
          OMAction.TENANT_LIST_USER, auditMap));
      return userList;
    } catch (IOException ex) {
      AUDIT.logReadFailure(buildAuditMessageForFailure(
          OMAction.TENANT_LIST_USER, auditMap, ex));
      throw ex;
    } finally {
      if (lockAcquired) {
        metadataManager.getLock().releaseReadLock(VOLUME_LOCK, volumeName);
      }
    }
  }

  @Override
  public S3VolumeContext getS3VolumeContext() throws IOException {
    // Unless the OM request contains S3 authentication info with an access
    // ID that corresponds to a tenant volume, the request will be directed
    // to the default S3 volume.
    String s3Volume = HddsClientUtils.getDefaultS3VolumeName(configuration);
    S3Authentication s3Auth = getS3Auth();
    final String userPrincipal;

    if (s3Auth == null) {
      // This is the default user principal if request does not have S3Auth set
      userPrincipal = Server.getRemoteUser().getShortUserName();

      if (LOG.isDebugEnabled()) {
        // An old S3 gateway talking to a new OM may not attach the auth info.
        // This old version of s3g will also not have a client that supports
        // multi-tenancy, so we can direct requests to the default S3 volume.
        LOG.debug("S3 authentication was not attached to the OM request. " +
                "Directing requests to the default S3 volume {}.",
            s3Volume);
      }
    } else {
      String accessId = s3Auth.getAccessId();
      // If S3 Multi-Tenancy is not enabled, all S3 requests will be redirected
      // to the default s3v for compatibility
      final Optional<String> optionalTenantId = isS3MultiTenancyEnabled() ?
          multiTenantManager.getTenantForAccessID(accessId) : Optional.absent();

      if (!optionalTenantId.isPresent()) {
        final UserGroupInformation s3gUGI =
            UserGroupInformation.createRemoteUser(accessId);
        // When the accessId belongs to the default s3v (i.e. when the accessId
        // key pair is generated using the regular `ozone s3 getsecret`), the
        // user principal returned here should simply be the accessId's short
        // user name (processed by the auth_to_local rule)
        userPrincipal = s3gUGI.getShortUserName();

        if (LOG.isDebugEnabled()) {
          LOG.debug("No tenant found for access ID {}. Directing "
              + "requests to default s3 volume {}.", accessId, s3Volume);
        }
      } else {
        // S3 Multi-Tenancy is enabled, and the accessId is assigned to a tenant

        final String tenantId = optionalTenantId.get();

        OmDBTenantState tenantState =
            metadataManager.getTenantStateTable().get(tenantId);
        if (tenantState != null) {
          s3Volume = tenantState.getBucketNamespaceName();
        } else {
          String message = "Unable to find tenant '" + tenantId
              + "' details for access ID " + accessId
              + ". The tenant might have been removed during this operation, "
              + "or the OM DB is inconsistent";
          LOG.warn(message);
          throw new OMException(message, ResultCodes.TENANT_NOT_FOUND);
        }
        if (LOG.isDebugEnabled()) {
          LOG.debug("Get S3 volume request for access ID {} belonging to " +
                  "tenant {} is directed to the volume {}.", accessId, tenantId,
              s3Volume);
        }

        boolean acquiredVolumeLock =
            getMetadataManager().getLock().acquireReadLock(
                VOLUME_LOCK, s3Volume);

        try {
          // Inject user name to the response to be used for KMS on the client
          userPrincipal = OzoneAclUtils.accessIdToUserPrincipal(accessId);
        } finally {
          if (acquiredVolumeLock) {
            getMetadataManager().getLock().releaseReadLock(
                VOLUME_LOCK, s3Volume);
          }
        }
      }
    }

    // getVolumeInfo() performs acl checks and checks volume existence.
    final S3VolumeContext.Builder s3VolumeContext = S3VolumeContext.newBuilder()
        .setOmVolumeArgs(getVolumeInfo(s3Volume))
        .setUserPrincipal(userPrincipal);

    return s3VolumeContext.build();
  }

  @Override
  public OmMultipartUploadListParts listParts(final String volumeName,
      final String bucketName, String keyName, String uploadID,
      int partNumberMarker, int maxParts)  throws IOException {

    ResolvedBucket bucket = resolveBucketLink(Pair.of(volumeName, bucketName));

    Map<String, String> auditMap = bucket.audit();
    auditMap.put(OzoneConsts.KEY, keyName);
    auditMap.put(OzoneConsts.UPLOAD_ID, uploadID);
    auditMap.put(OzoneConsts.PART_NUMBER_MARKER,
        Integer.toString(partNumberMarker));
    auditMap.put(OzoneConsts.MAX_PARTS, Integer.toString(maxParts));

    metrics.incNumListMultipartUploadParts();
    try {
      OmMultipartUploadListParts omMultipartUploadListParts =
          keyManager.listParts(bucket.realVolume(), bucket.realBucket(),
              keyName, uploadID, partNumberMarker, maxParts);
      AUDIT.logReadSuccess(buildAuditMessageForSuccess(OMAction
          .LIST_MULTIPART_UPLOAD_PARTS, auditMap));
      return omMultipartUploadListParts;
    } catch (IOException ex) {
      metrics.incNumListMultipartUploadPartFails();
      AUDIT.logReadFailure(buildAuditMessageForFailure(OMAction
          .LIST_MULTIPART_UPLOAD_PARTS, auditMap, ex));
      throw ex;
    }
  }

  @Override
  public OmMultipartUploadList listMultipartUploads(String volumeName,
      String bucketName, String prefix) throws IOException {

    ResolvedBucket bucket = resolveBucketLink(Pair.of(volumeName, bucketName));

    Map<String, String> auditMap = bucket.audit();
    auditMap.put(OzoneConsts.PREFIX, prefix);

    metrics.incNumListMultipartUploads();
    try {
      OmMultipartUploadList omMultipartUploadList =
          keyManager.listMultipartUploads(bucket.realVolume(),
              bucket.realBucket(), prefix);
      AUDIT.logReadSuccess(buildAuditMessageForSuccess(OMAction
          .LIST_MULTIPART_UPLOADS, auditMap));
      return omMultipartUploadList;

    } catch (IOException ex) {
      metrics.incNumListMultipartUploadFails();
      AUDIT.logReadFailure(buildAuditMessageForFailure(OMAction
          .LIST_MULTIPART_UPLOADS, auditMap, ex));
      throw ex;
    }

  }

  @Override
  public OzoneFileStatus getFileStatus(OmKeyArgs args) throws IOException {
    ResolvedBucket bucket = resolveBucketLink(args);

    boolean auditSuccess = true;
    Map<String, String> auditMap = bucket.audit(args.toAuditMap());

    args = bucket.update(args);

    try {
      metrics.incNumGetFileStatus();
      return keyManager.getFileStatus(args, getClientAddress());
    } catch (IOException ex) {
      metrics.incNumGetFileStatusFails();
      auditSuccess = false;
      AUDIT.logReadFailure(
          buildAuditMessageForFailure(OMAction.GET_FILE_STATUS, auditMap, ex));
      throw ex;
    } finally {
      if (auditSuccess) {
        AUDIT.logReadSuccess(
            buildAuditMessageForSuccess(OMAction.GET_FILE_STATUS, auditMap));
      }
    }
  }

  private ResourceType getResourceType(OmKeyArgs args) {
    if (args.getKeyName() == null || args.getKeyName().length() == 0) {
      return ResourceType.BUCKET;
    }
    return ResourceType.KEY;
  }

  @Override
  public OmKeyInfo lookupFile(OmKeyArgs args) throws IOException {
    ResolvedBucket bucket = resolveBucketLink(args);

    if (isAclEnabled) {
      checkAcls(ResourceType.KEY, StoreType.OZONE, ACLType.READ,
          bucket.realVolume(), bucket.realBucket(), args.getKeyName());
    }

    boolean auditSuccess = true;
    Map<String, String> auditMap = bucket.audit(args.toAuditMap());

    args = bucket.update(args);

    try {
      metrics.incNumLookupFile();
      return keyManager.lookupFile(args, getClientAddress());
    } catch (Exception ex) {
      metrics.incNumLookupFileFails();
      auditSuccess = false;
      AUDIT.logReadFailure(buildAuditMessageForFailure(OMAction.LOOKUP_FILE,
          auditMap, ex));
      throw ex;
    } finally {
      if (auditSuccess) {
        AUDIT.logReadSuccess(buildAuditMessageForSuccess(
            OMAction.LOOKUP_FILE, auditMap));
      }
    }
  }

  @Override
  public List<OzoneFileStatus> listStatus(OmKeyArgs args, boolean recursive,
      String startKey, long numEntries) throws IOException {

    ResolvedBucket bucket = resolveBucketLink(args);

    if (isAclEnabled) {
      checkAcls(getResourceType(args), StoreType.OZONE, ACLType.READ,
          bucket.realVolume(), bucket.realBucket(), args.getKeyName());
    }

    boolean auditSuccess = true;
    Map<String, String> auditMap = bucket.audit(args.toAuditMap());

    args = bucket.update(args);

    try {
      metrics.incNumListStatus();
      return keyManager.listStatus(args, recursive, startKey, numEntries,
              getClientAddress());
    } catch (Exception ex) {
      metrics.incNumListStatusFails();
      auditSuccess = false;
      AUDIT.logReadFailure(buildAuditMessageForFailure(OMAction.LIST_STATUS,
          auditMap, ex));
      throw ex;
    } finally {
      if (auditSuccess) {
        AUDIT.logReadSuccess(buildAuditMessageForSuccess(
            OMAction.LIST_STATUS, auditMap));
      }
    }
  }

  /**
   * Returns list of ACLs for given Ozone object.
   *
   * @param obj Ozone object.
   * @throws IOException if there is error.
   */
  @Override
  public List<OzoneAcl> getAcl(OzoneObj obj) throws IOException {
    boolean auditSuccess = true;

    try {
      if (isAclEnabled) {
        checkAcls(obj.getResourceType(), obj.getStoreType(), ACLType.READ_ACL,
            obj.getVolumeName(), obj.getBucketName(), obj.getKeyName());
      }
      metrics.incNumGetAcl();
      switch (obj.getResourceType()) {
      case VOLUME:
        return volumeManager.getAcl(obj);
      case BUCKET:
        return bucketManager.getAcl(obj);
      case KEY:
        return keyManager.getAcl(obj);
      case PREFIX:
        return prefixManager.getAcl(obj);

      default:
        throw new OMException("Unexpected resource type: " +
            obj.getResourceType(), INVALID_REQUEST);
      }
    } catch (Exception ex) {
      auditSuccess = false;
      AUDIT.logReadFailure(
          buildAuditMessageForFailure(OMAction.GET_ACL, obj.toAuditMap(), ex));
      throw ex;
    } finally {
      if (auditSuccess) {
        AUDIT.logReadSuccess(
            buildAuditMessageForSuccess(OMAction.GET_ACL, obj.toAuditMap()));
      }
    }
  }

  /**
   * Download and install latest checkpoint from leader OM.
   *
   * @param leaderId peerNodeID of the leader OM
   * @return If checkpoint is installed successfully, return the
   *         corresponding termIndex. Otherwise, return null.
   */
  public TermIndex installSnapshotFromLeader(String leaderId) {
    if (omSnapshotProvider == null) {
      LOG.error("OM Snapshot Provider is not configured as there are no peer " +
          "nodes.");
      return null;
    }

    DBCheckpoint omDBCheckpoint = getDBCheckpointFromLeader(leaderId);
    LOG.info("Downloaded checkpoint from Leader {} to the location {}",
        leaderId, omDBCheckpoint.getCheckpointLocation());

    TermIndex termIndex = null;
    try {
      termIndex = installCheckpoint(leaderId, omDBCheckpoint);
    } catch (Exception ex) {
      LOG.error("Failed to install snapshot from Leader OM.", ex);
    }
    return termIndex;
  }

  /**
   * Install checkpoint. If the checkpoints snapshot index is greater than
   * OM's last applied transaction index, then re-initialize the OM
   * state via this checkpoint. Before re-initializing OM state, the OM Ratis
   * server should be stopped so that no new transactions can be applied.
   */
  TermIndex installCheckpoint(String leaderId, DBCheckpoint omDBCheckpoint)
      throws Exception {

    Path checkpointLocation = omDBCheckpoint.getCheckpointLocation();
    TransactionInfo checkpointTrxnInfo = OzoneManagerRatisUtils
        .getTrxnInfoFromCheckpoint(configuration, checkpointLocation);

    LOG.info("Installing checkpoint with OMTransactionInfo {}",
        checkpointTrxnInfo);

    return installCheckpoint(leaderId, checkpointLocation, checkpointTrxnInfo);
  }

  TermIndex installCheckpoint(String leaderId, Path checkpointLocation,
      TransactionInfo checkpointTrxnInfo) throws Exception {
    long startTime = Time.monotonicNow();
    File oldDBLocation = metadataManager.getStore().getDbLocation();
    try {
      // Stop Background services
      keyManager.stop();
      stopSecretManager();
      stopTrashEmptier();

      // Pause the State Machine so that no new transactions can be applied.
      // This action also clears the OM Double Buffer so that if there are any
      // pending transactions in the buffer, they are discarded.
      omRatisServer.getOmStateMachine().pause();
    } catch (Exception e) {
      LOG.error("Failed to stop/ pause the services. Cannot proceed with " +
          "installing the new checkpoint.");
      // Stop the checkpoint install process and restart the services.
      keyManager.start(configuration);
      startSecretManagerIfNecessary();
      startTrashEmptier(configuration);
      throw e;
    }

    File dbBackup = null;
    TermIndex termIndex = omRatisServer.getLastAppliedTermIndex();
    long term = termIndex.getTerm();
    long lastAppliedIndex = termIndex.getIndex();

    // Check if current applied log index is smaller than the downloaded
    // checkpoint transaction index. If yes, proceed by stopping the ratis
    // server so that the OM state can be re-initialized. If no then do not
    // proceed with installSnapshot.
    boolean canProceed = OzoneManagerRatisUtils.verifyTransactionInfo(
        checkpointTrxnInfo, lastAppliedIndex, leaderId, checkpointLocation);

    boolean oldOmMetadataManagerStopped = false;
    boolean newMetadataManagerStarted = false;
    boolean omRpcServerStopped = false;
    long time = Time.monotonicNow();
    if (canProceed) {
      // Stop RPC server before stop metadataManager
      omRpcServer.stop();
      isOmRpcServerRunning = false;
      omRpcServerStopped = true;
      LOG.info("RPC server is stopped. Spend " +
          (Time.monotonicNow() - time) + " ms.");
      try {
        // Stop old metadataManager before replacing DB Dir
        time = Time.monotonicNow();
        metadataManager.stop();
        oldOmMetadataManagerStopped = true;
        LOG.info("metadataManager is stopped. Spend " +
            (Time.monotonicNow() - time) + " ms.");
      } catch (Exception e) {
        String errorMsg = "Failed to stop metadataManager. Cannot proceed " +
            "with installing the new checkpoint.";
        LOG.error(errorMsg);
        exitManager.exitSystem(1, errorMsg, e, LOG);
      }
      try {
        time = Time.monotonicNow();
        dbBackup = replaceOMDBWithCheckpoint(lastAppliedIndex, oldDBLocation,
            checkpointLocation);
        term = checkpointTrxnInfo.getTerm();
        lastAppliedIndex = checkpointTrxnInfo.getTransactionIndex();
        LOG.info("Replaced DB with checkpoint from OM: {}, term: {}, " +
            "index: {}, time: {} ms", leaderId, term, lastAppliedIndex,
            Time.monotonicNow() - time);
      } catch (Exception e) {
        LOG.error("Failed to install Snapshot from {} as OM failed to replace" +
            " DB with downloaded checkpoint. Reloading old OM state.", e);
      }
    } else {
      LOG.warn("Cannot proceed with InstallSnapshot as OM is at TermIndex {} " +
          "and checkpoint has lower TermIndex {}. Reloading old state of OM.",
          termIndex, checkpointTrxnInfo.getTermIndex());
    }

    // Reload the OM DB store with the new checkpoint.
    // Restart (unpause) the state machine and update its last applied index
    // to the installed checkpoint's snapshot index.
    try {
      if (oldOmMetadataManagerStopped) {
        time = Time.monotonicNow();
        reloadOMState(lastAppliedIndex, term);
        omRatisServer.getOmStateMachine().unpause(lastAppliedIndex, term);
        newMetadataManagerStarted = true;
        LOG.info("Reloaded OM state with Term: {} and Index: {}. Spend {} ms",
            term, lastAppliedIndex, Time.monotonicNow() - time);
      } else {
        // OM DB is not stopped. Start the services.
        keyManager.start(configuration);
        startSecretManagerIfNecessary();
        startTrashEmptier(configuration);
        omRatisServer.getOmStateMachine().unpause(lastAppliedIndex, term);
        LOG.info("OM DB is not stopped. Started services with Term: {} and " +
            "Index: {}", term, lastAppliedIndex);
      }
    } catch (Exception ex) {

      String errorMsg = "Failed to reload OM state and instantiate services.";
      exitManager.exitSystem(1, errorMsg, ex, LOG);
    }

    if (omRpcServerStopped && newMetadataManagerStarted) {
      // Start the RPC server. RPC server start requires metadataManager
      try {
        time = Time.monotonicNow();
        omRpcServer = getRpcServer(configuration);
        omRpcServer.start();
        isOmRpcServerRunning = true;
        LOG.info("RPC server is re-started. Spend " +
            (Time.monotonicNow() - time) + " ms.");
      } catch (Exception e) {
        String errorMsg = "Failed to start RPC Server.";
        exitManager.exitSystem(1, errorMsg, e, LOG);
      }
    }

    // Delete the backup DB
    try {
      if (dbBackup != null) {
        FileUtils.deleteFully(dbBackup);
      }
    } catch (Exception e) {
      LOG.error("Failed to delete the backup of the original DB {}", dbBackup);
    }

    if (lastAppliedIndex != checkpointTrxnInfo.getTransactionIndex()) {
      // Install Snapshot failed and old state was reloaded. Return null to
      // Ratis to indicate that installation failed.
      return null;
    }

    // TODO: We should only return the snpashotIndex to the leader.
    //  Should be fixed after RATIS-586
    TermIndex newTermIndex = TermIndex.valueOf(term, lastAppliedIndex);
    LOG.info("Install Checkpoint is finished with Term: {} and Index: {}. " +
        "Spend {} ms.", newTermIndex.getTerm(), newTermIndex.getIndex(),
        (Time.monotonicNow() - startTime));
    return newTermIndex;
  }


  /**
   * Download the latest OM DB checkpoint from the leader OM.
   *
   * @param leaderId OMNodeID of the leader OM node.
   * @return latest DB checkpoint from leader OM.
   */
  private DBCheckpoint getDBCheckpointFromLeader(String leaderId) {
    LOG.info("Downloading checkpoint from leader OM {} and reloading state " +
        "from the checkpoint.", leaderId);

    try {
      return omSnapshotProvider.getOzoneManagerDBSnapshot(leaderId);
    } catch (IOException e) {
      LOG.error("Failed to download checkpoint from OM leader {}", leaderId, e);
    }
    return null;
  }

<<<<<<< HEAD
  void stopServices() throws Exception {
    keyManager.stop();
    stopSecretManager();
    if (multiTenantManager != null) {
      multiTenantManager.stop();
    }
    metadataManager.stop();
    stopTrashEmptier();
  }

=======
>>>>>>> c01fc790
  private void stopTrashEmptier() {
    if (this.emptier != null) {
      emptier.interrupt();
      emptier = null;
    }
  }

  /**
   * Replace the current OM DB with the new DB checkpoint.
   *
   * @param lastAppliedIndex the last applied index in the current OM DB.
   * @param checkpointPath   path to the new DB checkpoint
   * @return location of backup of the original DB
   * @throws Exception
   */
  File replaceOMDBWithCheckpoint(long lastAppliedIndex, File oldDB,
      Path checkpointPath) throws IOException {

    // Take a backup of the current DB
    String dbBackupName = OzoneConsts.OM_DB_BACKUP_PREFIX +
        lastAppliedIndex + "_" + System.currentTimeMillis();
    File dbDir = oldDB.getParentFile();
    File dbBackup = new File(dbDir, dbBackupName);

    try {
      Files.move(oldDB.toPath(), dbBackup.toPath());
    } catch (IOException e) {
      LOG.error("Failed to create a backup of the current DB. Aborting " +
          "snapshot installation.");
      throw e;
    }

    // Move the new DB checkpoint into the om metadata dir
    Path markerFile = new File(dbDir, DB_TRANSIENT_MARKER).toPath();
    try {
      // Create a Transient Marker file. This file will be deleted if the
      // checkpoint DB is successfully moved to the old DB location or if the
      // old DB backup is reset to its location. If not, then the OM DB is in
      // an inconsistent state and this marker file will fail OM from
      // starting up.
      Files.createFile(markerFile);
      FileUtils.moveDirectory(checkpointPath, oldDB.toPath());
      Files.deleteIfExists(markerFile);
    } catch (IOException e) {
      LOG.error("Failed to move downloaded DB checkpoint {} to metadata " +
              "directory {}. Resetting to original DB.", checkpointPath,
          oldDB.toPath());
      try {
        Files.move(dbBackup.toPath(), oldDB.toPath());
        Files.deleteIfExists(markerFile);
      } catch (IOException ex) {
        String errorMsg = "Failed to reset to original DB. OM is in an " +
            "inconsistent state.";
        exitManager.exitSystem(1, errorMsg, ex, LOG);
      }
      throw e;
    }
    return dbBackup;
  }

  /**
   * Re-instantiate MetadataManager with new DB checkpoint.
   * All the classes which use/ store MetadataManager should also be updated
   * with the new MetadataManager instance.
   */
  void reloadOMState(long newSnapshotIndex, long newSnapshotTermIndex)
      throws IOException {

    instantiateServices(true);

    // Restart required services
    metadataManager.start(configuration);
    keyManager.start(configuration);
    startSecretManagerIfNecessary();
    startTrashEmptier(configuration);

    // Set metrics and start metrics back ground thread
    metrics.setNumVolumes(metadataManager.countRowsInTable(metadataManager
        .getVolumeTable()));
    metrics.setNumBuckets(metadataManager.countRowsInTable(metadataManager
        .getBucketTable()));
    metrics.setNumKeys(metadataManager.countEstimatedRowsInTable(metadataManager
        .getKeyTable(getBucketLayout())));

    // FSO(FILE_SYSTEM_OPTIMIZED)
    metrics.setNumDirs(metadataManager
        .countEstimatedRowsInTable(metadataManager.getDirectoryTable()));
    metrics.setNumFiles(metadataManager
        .countEstimatedRowsInTable(metadataManager.getFileTable()));

    // Delete the omMetrics file if it exists and save the a new metrics file
    // with new data
    Files.deleteIfExists(getMetricsStorageFile().toPath());
    saveOmMetrics();

    // Update OM snapshot index with the new snapshot index (from the new OM
    // DB state).
    omRatisSnapshotInfo.updateTermIndex(newSnapshotTermIndex, newSnapshotIndex);
  }

  public static Logger getLogger() {
    return LOG;
  }

  public OzoneConfiguration getConfiguration() {
    return configuration;
  }

  @VisibleForTesting
  public void setConfiguration(OzoneConfiguration conf) {
    this.configuration = conf;
  }

  public OzoneConfiguration reloadConfiguration() {
    if (testReloadConfigFlag) {
      // If this flag is set, do not reload config
      return this.configuration;
    }
    return new OzoneConfiguration();
  }

  public static void setTestReloadConfigFlag(boolean testReloadConfigFlag) {
    OzoneManager.testReloadConfigFlag = testReloadConfigFlag;
  }

  public static void setTestSecureOmFlag(boolean testSecureOmFlag) {
    OzoneManager.testSecureOmFlag = testSecureOmFlag;
  }

  public OMNodeDetails getNodeDetails() {
    return omNodeDetails;
  }

  public String getOMNodeId() {
    return omNodeDetails.getNodeId();
  }

  public String getOMServiceId() {
    return omNodeDetails.getServiceId();
  }

  @VisibleForTesting
  public List<OMNodeDetails> getPeerNodes() {
    return new ArrayList<>(peerNodesMap.values());
  }

  public OMNodeDetails getPeerNode(String nodeID) {
    return peerNodesMap.get(nodeID);
  }

  @VisibleForTesting
  public CertificateClient getCertificateClient() {
    return certClient;
  }

  public String getComponent() {
    return omComponent;
  }

  /**
   * Return maximum volumes count per user.
   *
   * @return maxUserVolumeCount
   */
  public long getMaxUserVolumeCount() {
    return maxUserVolumeCount;
  }
  /**
   * Return true, if the current OM node is leader and in ready state to
   * process the requests.
   *
   * If ratis is not enabled, then it always returns true.
   * @return
   */
  public boolean isLeaderReady() {
    return isRatisEnabled ?
        omRatisServer.checkLeaderStatus() == LEADER_AND_READY : true;
  }

  /**
   * Return if Ratis is enabled or not.
   *
   * @return
   */
  public boolean isRatisEnabled() {
    return isRatisEnabled;
  }

  /**
   * Get DB updates since a specific sequence number.
   *
   * @param dbUpdatesRequest request that encapsulates a sequence number.
   * @return Wrapper containing the updates.
   * @throws SequenceNumberNotFoundException if db is unable to read the data.
   */
  @Override
  public DBUpdates getDBUpdates(
      DBUpdatesRequest dbUpdatesRequest)
      throws SequenceNumberNotFoundException {
    long limitCount = Long.MAX_VALUE;
    if (dbUpdatesRequest.hasLimitCount()) {
      limitCount = dbUpdatesRequest.getLimitCount();
    }
    DBUpdatesWrapper updatesSince = metadataManager.getStore()
        .getUpdatesSince(dbUpdatesRequest.getSequenceNumber(), limitCount);
    DBUpdates dbUpdates = new DBUpdates(updatesSince.getData());
    dbUpdates.setCurrentSequenceNumber(updatesSince.getCurrentSequenceNumber());
    dbUpdates.setLatestSequenceNumber(updatesSince.getLatestSequenceNumber());
    return dbUpdates;
  }

  public OzoneDelegationTokenSecretManager getDelegationTokenMgr() {
    return delegationTokenMgr;
  }

  /**
   * Return list of OzoneAdministrators from config.
   */
  Collection<String> getOzoneAdminsFromConfig(OzoneConfiguration conf)
      throws IOException {
    Collection<String> ozAdmins =
        conf.getTrimmedStringCollection(OZONE_ADMINISTRATORS);
    String omSPN = UserGroupInformation.getCurrentUser().getShortUserName();
    if (!ozAdmins.contains(omSPN)) {
      ozAdmins.add(omSPN);
    }
    return ozAdmins;
  }

  /**
   * Return the list of Ozone administrators in effect.
   */
  Collection<String> getOmAdminUsernames() {
    return omAdminUsernames;
  }

  /**
   * Return true if a UserGroupInformation is OM admin, false otherwise.
   * @param callerUgi Caller UserGroupInformation
   */
  public boolean isAdmin(UserGroupInformation callerUgi) {
    if (callerUgi == null) {
      return false;
    } else {
      return isAdmin(callerUgi.getShortUserName())
          || isAdmin(callerUgi.getUserName());
    }
  }

  public boolean isAdmin(String username) {
    if (omAdminUsernames == null) {
      return false;
    } else {
      return omAdminUsernames.contains(OZONE_ADMINISTRATORS_WILDCARD) ||
          omAdminUsernames.contains(username);
    }
  }

  /**
   * Returns true if OzoneNativeAuthorizer is enabled and false if otherwise.
   *
   * @return if native authorizer is enabled.
   */
  public boolean isNativeAuthorizerEnabled() {
    return isNativeAuthorizerEnabled;
  }

  @VisibleForTesting
  public boolean isRunning() {
    return omState == State.RUNNING;
  }

  private void startJVMPauseMonitor() {
    // Start jvm monitor
    jvmPauseMonitor = new JvmPauseMonitor();
    jvmPauseMonitor.init(configuration);
    jvmPauseMonitor.start();
  }

  public ResolvedBucket resolveBucketLink(KeyArgs args,
      OMClientRequest omClientRequest) throws IOException {
    return resolveBucketLink(
        Pair.of(args.getVolumeName(), args.getBucketName()), omClientRequest);
  }

  public ResolvedBucket resolveBucketLink(OmKeyArgs args)
      throws IOException {
    return resolveBucketLink(
        Pair.of(args.getVolumeName(), args.getBucketName()));
  }

  public ResolvedBucket resolveBucketLink(Pair<String, String> requested,
      OMClientRequest omClientRequest)
      throws IOException {
    Pair<String, String> resolved;
    if (isAclEnabled) {
      resolved = resolveBucketLink(requested, new HashSet<>(),
              omClientRequest.createUGI(), omClientRequest.getRemoteAddress(),
              omClientRequest.getHostName());
    } else {
      resolved = resolveBucketLink(requested, new HashSet<>(),
          null, null, null);
    }
    return new ResolvedBucket(requested, resolved);
  }

  public ResolvedBucket resolveBucketLink(Pair<String, String> requested)
      throws IOException {

    Pair<String, String> resolved;
<<<<<<< HEAD
    if (isAclEnabled) {
      UserGroupInformation ugi = Server.getRemoteUser();
      if (getS3Auth() != null) {
        ugi = UserGroupInformation.createRemoteUser(
            OzoneAclUtils.accessIdToUserPrincipal(getS3Auth().getAccessId()));
=======
    try {
      if (isAclEnabled) {
        InetAddress remoteIp = Server.getRemoteIp();
        resolved = resolveBucketLink(requested, new HashSet<>(),
            getRemoteUser(),
            remoteIp,
            remoteIp != null ? remoteIp.getHostName() :
                omRpcAddress.getHostName());
      } else {
        resolved = resolveBucketLink(requested, new HashSet<>(),
            null, null, null);
>>>>>>> c01fc790
      }
      InetAddress remoteIp = Server.getRemoteIp();
      resolved = resolveBucketLink(requested, new HashSet<>(),
          ugi,
          remoteIp,
          remoteIp != null ? remoteIp.getHostName() :
              omRpcAddress.getHostName());
    } else {
      resolved = resolveBucketLink(requested, new HashSet<>(),
          null, null, null);
    }
    return new ResolvedBucket(requested, resolved);
  }

  /**
   * Resolves bucket symlinks. Read permission is required for following links.
   *
   * @param volumeAndBucket the bucket to be resolved (if it is a link)
   * @param visited collects link buckets visited during the resolution to
   *   avoid infinite loops
   * @param {@link UserGroupInformation}
   * @param remoteAddress
   * @param hostName
   * @return bucket location possibly updated with its actual volume and bucket
   *   after following bucket links
   * @throws IOException (most likely OMException) if ACL check fails, bucket is
   *   not found, loop is detected in the links, etc.
   */
  private Pair<String, String> resolveBucketLink(
      Pair<String, String> volumeAndBucket,
      Set<Pair<String, String>> visited,
      UserGroupInformation userGroupInformation,
      InetAddress remoteAddress,
      String hostName) throws IOException {

    String volumeName = volumeAndBucket.getLeft();
    String bucketName = volumeAndBucket.getRight();
    OmBucketInfo info = bucketManager.getBucketInfo(volumeName, bucketName);
    if (!info.isLink()) {
      return volumeAndBucket;
    }

    if (!visited.add(volumeAndBucket)) {
      throw new OMException("Detected loop in bucket links",
          DETECTED_LOOP_IN_BUCKET_LINKS);
    }

    if (isAclEnabled) {
      final ACLType type = ACLType.READ;
      checkAcls(ResourceType.BUCKET, StoreType.OZONE, type,
          volumeName, bucketName, null, userGroupInformation,
          remoteAddress, hostName, true,
          getVolumeOwner(volumeName, type, ResourceType.BUCKET));
    }

    return resolveBucketLink(
        Pair.of(info.getSourceVolume(), info.getSourceBucket()),
        visited, userGroupInformation, remoteAddress, hostName);
  }

  @VisibleForTesting
  public void setExitManagerForTesting(ExitManager exitManagerForTesting) {
    exitManager = exitManagerForTesting;
  }

  public boolean getEnableFileSystemPaths() {
    return configuration.getBoolean(OZONE_OM_ENABLE_FILESYSTEM_PATHS,
        OZONE_OM_ENABLE_FILESYSTEM_PATHS_DEFAULT);
  }

  public boolean getKeyPathLockEnabled() {
    return configuration.getBoolean(OZONE_OM_KEY_PATH_LOCK_ENABLED,
        OZONE_OM_KEY_PATH_LOCK_ENABLED_DEFAULT);
  }

  public OzoneLockProvider getOzoneLockProvider() {
    return this.ozoneLockProvider;
  }

  public ReplicationConfig getDefaultReplicationConfig() {
    final String replication = configuration.getTrimmed(
        OZONE_SERVER_DEFAULT_REPLICATION_KEY,
        OZONE_SERVER_DEFAULT_REPLICATION_DEFAULT);
    final String type = configuration.getTrimmed(
        OZONE_SERVER_DEFAULT_REPLICATION_TYPE_KEY,
        OZONE_SERVER_DEFAULT_REPLICATION_TYPE_DEFAULT);
    return ReplicationConfig.parse(ReplicationType.valueOf(type),
        replication, configuration);
  }

  public String getOMDefaultBucketLayout() {
    return this.defaultBucketLayout;
  }

  /**
   * Create volume which is required for S3Gateway operations.
   * @throws IOException
   */
  private void addS3GVolumeToDB() throws IOException {
    String s3VolumeName = HddsClientUtils.getDefaultS3VolumeName(configuration);
    String dbVolumeKey = metadataManager.getVolumeKey(s3VolumeName);

    if (!s3VolumeName.equals(OzoneConfigKeys.OZONE_S3_VOLUME_NAME_DEFAULT)) {
      LOG.warn("Make sure that all S3Gateway use same volume name." +
          " Otherwise user need to manually create/configure Volume " +
          "configured by S3Gateway");
    }
    if (!metadataManager.getVolumeTable().isExist(dbVolumeKey)) {
      // the highest transaction ID is reserved for this operation.
      long transactionID = MAX_TRXN_ID + 1;
      long objectID = OmUtils.addEpochToTxId(metadataManager.getOmEpoch(),
          transactionID);
      String userName =
          UserGroupInformation.getCurrentUser().getShortUserName();

      // Add volume and user info to DB and cache.

      OmVolumeArgs omVolumeArgs = createS3VolumeContext(s3VolumeName, objectID);

      String dbUserKey = metadataManager.getUserKey(userName);
      PersistedUserVolumeInfo userVolumeInfo =
          PersistedUserVolumeInfo.newBuilder()
          .setObjectID(objectID)
          .setUpdateID(transactionID)
          .addVolumeNames(s3VolumeName).build();


      // Commit to DB.
      try (BatchOperation batchOperation =
          metadataManager.getStore().initBatchOperation()) {
        metadataManager.getVolumeTable().putWithBatch(batchOperation,
            dbVolumeKey, omVolumeArgs);

        metadataManager.getUserTable().putWithBatch(batchOperation, dbUserKey,
            userVolumeInfo);

        metadataManager.getStore().commitBatchOperation(batchOperation);
      }

      // Add to cache.
      metadataManager.getVolumeTable().addCacheEntry(
          new CacheKey<>(dbVolumeKey),
          new CacheValue<>(Optional.of(omVolumeArgs), transactionID));
      metadataManager.getUserTable().addCacheEntry(
          new CacheKey<>(dbUserKey),
          new CacheValue<>(Optional.of(userVolumeInfo), transactionID));
      LOG.info("Created Volume {} With Owner {} required for S3Gateway " +
              "operations.", s3VolumeName, userName);
    }
  }

  private OmVolumeArgs createS3VolumeContext(String s3Volume,
      long objectID) throws IOException {
    String userName = UserGroupInformation.getCurrentUser().getShortUserName();
    long time = Time.now();

    // We need to set the updateID to DEFAULT_OM_UPDATE_ID, because when
    // acl op on S3v volume during updateID check it will fail if we have a
    // value with maximum transactionID. Because updateID checks if new
    // new updateID is greater than previous updateID, otherwise it fails.

    OmVolumeArgs.Builder omVolumeArgs = new OmVolumeArgs.Builder()
        .setVolume(s3Volume)
        .setUpdateID(DEFAULT_OM_UPDATE_ID)
        .setObjectID(objectID)
        .setCreationTime(time)
        .setModificationTime(time)
        .setOwnerName(userName)
        .setAdminName(userName)
        .setQuotaInBytes(OzoneConsts.QUOTA_RESET);

    // Provide ACLType of ALL which is default acl rights for user and group.
    List<OzoneAcl> listOfAcls = new ArrayList<>();
    //User ACL
    listOfAcls.add(new OzoneAcl(ACLIdentityType.USER,
        userName, ACLType.ALL, ACCESS));
    //Group ACLs of the User
    List<String> userGroups = Arrays.asList(UserGroupInformation
        .createRemoteUser(userName).getGroupNames());

    userGroups.stream().forEach((group) -> listOfAcls.add(
        new OzoneAcl(ACLIdentityType.GROUP, group, ACLType.ALL, ACCESS)));

    // Add ACLs
    for (OzoneAcl ozoneAcl : listOfAcls) {
      omVolumeArgs.addOzoneAcls(ozoneAcl);
    }

    return omVolumeArgs.build();
  }

  public OMLayoutVersionManager getVersionManager() {
    return versionManager;
  }

  public OzoneManagerPrepareState getPrepareState() {
    return prepareState;
  }

  /**
   * Determines if the prepare gate should be enabled on this OM after OM
   * is restarted.
   * This must be done after metadataManager is instantiated
   * and before the RPC server is started.
   */
  private void instantiatePrepareStateOnStartup()
      throws IOException {
    TransactionInfo txnInfo = metadataManager.getTransactionInfoTable()
        .get(TRANSACTION_INFO_KEY);
    if (txnInfo == null) {
      // No prepare request could be received if there are not transactions.
      prepareState = new OzoneManagerPrepareState(configuration);
    } else {
      prepareState = new OzoneManagerPrepareState(configuration,
          txnInfo.getTransactionIndex());
      TransactionInfo dbPrepareValue =
          metadataManager.getTransactionInfoTable().get(PREPARE_MARKER_KEY);

      boolean hasMarkerFile =
          (prepareState.getState().getStatus() ==
              PrepareStatus.PREPARE_COMPLETED);
      boolean hasDBMarker = (dbPrepareValue != null);

      if (hasDBMarker) {
        long dbPrepareIndex = dbPrepareValue.getTransactionIndex();

        if (hasMarkerFile) {
          long prepareFileIndex = prepareState.getState().getIndex();
          // If marker and DB prepare index do not match, use the DB value
          // since this is synced through Ratis, to avoid divergence.
          if (prepareFileIndex != dbPrepareIndex) {
            LOG.warn("Prepare marker file index {} does not match DB prepare " +
                "index {}. Writing DB index to prepare file and maintaining " +
                "prepared state.", prepareFileIndex, dbPrepareIndex);
            prepareState.finishPrepare(dbPrepareIndex);
          }
          // Else, marker and DB are present and match, so OM is prepared.
        } else {
          // Prepare cancelled with startup flag to remove marker file.
          // Persist this to the DB.
          // If the startup flag is used it should be used on all OMs to avoid
          // divergence.
          metadataManager.getTransactionInfoTable().delete(PREPARE_MARKER_KEY);
        }
      } else if (hasMarkerFile) {
        // Marker file present but no DB entry present.
        // This should never happen. If a prepare request fails partway
        // through, OM should replay it so both the DB and marker file exist.
        throw new OMException("Prepare marker file found on startup without " +
            "a corresponding database entry. Corrupt prepare state.",
            ResultCodes.PREPARE_FAILED);
      }
      // Else, no DB or marker file, OM is not prepared.
    }
  }

  /**
   * Determines if the prepare gate should be enabled on this OM after OM
   * receives a snapshot.
   */
  private void instantiatePrepareStateAfterSnapshot()
      throws IOException {
    TransactionInfo txnInfo = metadataManager.getTransactionInfoTable()
        .get(TRANSACTION_INFO_KEY);
    if (txnInfo == null) {
      // No prepare request could be received if there are not transactions.
      prepareState = new OzoneManagerPrepareState(configuration);
    } else {
      prepareState = new OzoneManagerPrepareState(configuration,
          txnInfo.getTransactionIndex());
      TransactionInfo dbPrepareValue =
          metadataManager.getTransactionInfoTable().get(PREPARE_MARKER_KEY);

      boolean hasDBMarker = (dbPrepareValue != null);

      if (hasDBMarker) {
        // Snapshot contained a prepare request to apply.
        // Update the in memory prepare gate and marker file index.
        // If we have already done this, the operation is idempotent.
        long dbPrepareIndex = dbPrepareValue.getTransactionIndex();
        prepareState.restorePrepareFromIndex(dbPrepareIndex,
            txnInfo.getTransactionIndex());
      } else {
        // No DB marker.
        // Deletes marker file if exists, otherwise does nothing if we were not
        // already prepared.
        prepareState.cancelPrepare();
      }
    }
  }

  public int getMinMultipartUploadPartSize() {
    return minMultipartUploadPartSize;
  }

  @VisibleForTesting
  public void setMinMultipartUploadPartSize(int partSizeForTest) {
    this.minMultipartUploadPartSize = partSizeForTest;
  }

  @VisibleForTesting
  public boolean isOmRpcServerRunning() {
    return isOmRpcServerRunning;
  }
  /**
   * Write down Layout version of a finalized feature to DB on finalization.
   * @param lvm OMLayoutVersionManager
   * @param omMetadataManager omMetadataManager instance
   * @throws IOException on Error.
   */
  private void updateLayoutVersionInDB(OMLayoutVersionManager lvm,
                                       OMMetadataManager omMetadataManager)
      throws IOException {
    omMetadataManager.getMetaTable().put(LAYOUT_VERSION_KEY,
        String.valueOf(lvm.getMetadataLayoutVersion()));
  }

  private BucketLayout getBucketLayout() {
    return BucketLayout.DEFAULT;
  }
}<|MERGE_RESOLUTION|>--- conflicted
+++ resolved
@@ -133,13 +133,10 @@
 import org.apache.hadoop.ozone.om.helpers.S3VolumeContext;
 import org.apache.hadoop.ozone.om.helpers.ServiceInfo;
 import org.apache.hadoop.ozone.om.helpers.ServiceInfoEx;
-<<<<<<< HEAD
 import org.apache.hadoop.ozone.om.helpers.TenantStateList;
 import org.apache.hadoop.ozone.om.helpers.TenantUserInfoValue;
 import org.apache.hadoop.ozone.om.helpers.TenantUserList;
-=======
 import org.apache.hadoop.ozone.om.lock.OzoneLockProvider;
->>>>>>> c01fc790
 import org.apache.hadoop.ozone.om.protocol.OMInterServiceProtocol;
 import org.apache.hadoop.ozone.om.protocol.OMConfiguration;
 import org.apache.hadoop.ozone.om.protocolPB.OMInterServiceProtocolClientSideImpl;
@@ -317,7 +314,7 @@
   private final Text omRpcAddressTxt;
   private OzoneConfiguration configuration;
   private RPC.Server omRpcServer;
-  private GrpcOzoneManagerServer omS3gGrpcServer;    
+  private GrpcOzoneManagerServer omS3gGrpcServer;
   private InetSocketAddress omRpcAddress;
   private String omId;
 
@@ -359,7 +356,7 @@
   private S3SecretManager s3SecretManager;
   private final boolean isOmGrpcServerEnabled;
   private volatile boolean isOmRpcServerRunning = false;
-  private volatile boolean isOmGrpcServerRunning = false;    
+  private volatile boolean isOmGrpcServerRunning = false;
   private String omComponent;
   private OzoneManagerProtocolServerSideTranslatorPB omServerProtocol;
 
@@ -2049,6 +2046,9 @@
       if (httpServer != null) {
         httpServer.stop();
       }
+      if (multiTenantManager != null) {
+        multiTenantManager.stop();
+      }
       stopTrashEmptier();
       metadataManager.stop();
       metrics.unRegister();
@@ -3740,19 +3740,6 @@
     return null;
   }
 
-<<<<<<< HEAD
-  void stopServices() throws Exception {
-    keyManager.stop();
-    stopSecretManager();
-    if (multiTenantManager != null) {
-      multiTenantManager.stop();
-    }
-    metadataManager.stop();
-    stopTrashEmptier();
-  }
-
-=======
->>>>>>> c01fc790
   private void stopTrashEmptier() {
     if (this.emptier != null) {
       emptier.interrupt();
@@ -4063,25 +4050,11 @@
       throws IOException {
 
     Pair<String, String> resolved;
-<<<<<<< HEAD
     if (isAclEnabled) {
-      UserGroupInformation ugi = Server.getRemoteUser();
+      UserGroupInformation ugi = getRemoteUser();
       if (getS3Auth() != null) {
         ugi = UserGroupInformation.createRemoteUser(
             OzoneAclUtils.accessIdToUserPrincipal(getS3Auth().getAccessId()));
-=======
-    try {
-      if (isAclEnabled) {
-        InetAddress remoteIp = Server.getRemoteIp();
-        resolved = resolveBucketLink(requested, new HashSet<>(),
-            getRemoteUser(),
-            remoteIp,
-            remoteIp != null ? remoteIp.getHostName() :
-                omRpcAddress.getHostName());
-      } else {
-        resolved = resolveBucketLink(requested, new HashSet<>(),
-            null, null, null);
->>>>>>> c01fc790
       }
       InetAddress remoteIp = Server.getRemoteIp();
       resolved = resolveBucketLink(requested, new HashSet<>(),
