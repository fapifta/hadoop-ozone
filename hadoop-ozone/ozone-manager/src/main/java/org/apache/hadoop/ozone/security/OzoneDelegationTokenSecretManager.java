--- conflicted
+++ resolved
@@ -26,11 +26,8 @@
 import java.security.cert.X509Certificate;
 import java.util.Iterator;
 import java.util.Map;
-<<<<<<< HEAD
 import java.util.Optional;
-=======
 import java.util.UUID;
->>>>>>> f8e4db92
 import java.util.concurrent.ConcurrentHashMap;
 
 import com.google.common.annotations.VisibleForTesting;
@@ -41,13 +38,10 @@
 import org.apache.hadoop.hdds.protocolPB.SCMSecurityProtocolClientSideTranslatorPB;
 import org.apache.hadoop.hdds.security.OzoneSecretManager;
 import org.apache.hadoop.hdds.security.SecurityConfig;
-<<<<<<< HEAD
-import org.apache.hadoop.hdds.security.x509.certificate.authority.CAType;
-=======
 import org.apache.hadoop.hdds.security.exception.SCMSecurityException;
 import org.apache.hadoop.hdds.security.symmetric.ManagedSecretKey;
 import org.apache.hadoop.hdds.security.symmetric.SecretKeyClient;
->>>>>>> f8e4db92
+import org.apache.hadoop.hdds.security.x509.certificate.authority.CAType;
 import org.apache.hadoop.hdds.security.x509.certificate.client.CertificateClient;
 import org.apache.hadoop.hdds.security.x509.certificate.client.DefaultCertificateClient;
 import org.apache.hadoop.hdds.security.x509.certificate.utils.AllCertStorage;
@@ -96,11 +90,8 @@
   private final long tokenRemoverScanInterval;
   private final String omServiceId;
   private final OzoneManager ozoneManager;
-<<<<<<< HEAD
   private final AllCertStorage allCertStorage;
-=======
   private SecretKeyClient secretKeyClient;
->>>>>>> f8e4db92
 
   /**
    * If the delegation token update thread holds this lock, it will not get
@@ -130,11 +121,8 @@
         OMConfigKeys.OZONE_OM_RATIS_ENABLE_KEY,
         OMConfigKeys.OZONE_OM_RATIS_ENABLE_DEFAULT);
     this.secretKeyClient = b.secretKeyClient;
+    allCertStorage = b.certStorage;
     loadTokenSecretState(store.loadState());
-<<<<<<< HEAD
-    allCertStorage = b.certStorage;
-=======
->>>>>>> f8e4db92
   }
 
   /**
@@ -150,12 +138,9 @@
     private CertificateClient certClient;
     private String omServiceId;
     private OzoneManager ozoneManager;
-<<<<<<< HEAD
     private AllCertStorage certStorage;
     private SSLIdentityStorage sslIdentityStorage;
-=======
     private SecretKeyClient secretKeyClient;
->>>>>>> f8e4db92
 
     public OzoneDelegationTokenSecretManager build() throws IOException {
       return new OzoneDelegationTokenSecretManager(this);
@@ -500,9 +485,6 @@
    */
   public boolean verifySignature(OzoneTokenIdentifier identifier,
       byte[] password) {
-<<<<<<< HEAD
-    X509Certificate signerCert = null;
-=======
     String secretKeyId = identifier.getSecretKeyId();
     if (StringUtils.isNotEmpty(secretKeyId)) {
       try {
@@ -518,8 +500,7 @@
       LOG.debug("Verify an asymmetric key signed Token {}", identifier);
     }
 
-    X509Certificate signerCert;
->>>>>>> f8e4db92
+    X509Certificate signerCert = null;
     try {
       Optional<X509Certificate> certificateCandidate = allCertStorage.getLeafCertificates().stream()
           .filter(certificate -> certificate.getSerialNumber().toString().equals(identifier.getOmCertSerialId()))
@@ -649,9 +630,6 @@
           "Can't add persisted delegation token to a running SecretManager.");
     }
 
-<<<<<<< HEAD
-    byte[] password = createPassword(identifier.getBytes(), getSslIdentityStorage().getPrivateKey());
-=======
     byte[] password;
     if (StringUtils.isNotEmpty(identifier.getSecretKeyId())) {
       ManagedSecretKey signKey = secretKeyClient.getSecretKey(UUID.fromString(identifier.getSecretKeyId()));
@@ -660,10 +638,9 @@
       if (LOG.isDebugEnabled()) {
         LOG.debug("Load an asymmetric key signed Token {}", identifier);
       }
-      password = createPassword(identifier.getBytes(), getCertClient().getPrivateKey());
-    }
-
->>>>>>> f8e4db92
+      password = createPassword(identifier.getBytes(), getSslIdentityStorage().getPrivateKey());
+    }
+
     if (identifier.getSequenceNumber() > getDelegationTokenSeqNum()) {
       setDelegationTokenSeqNum(identifier.getSequenceNumber());
     }
