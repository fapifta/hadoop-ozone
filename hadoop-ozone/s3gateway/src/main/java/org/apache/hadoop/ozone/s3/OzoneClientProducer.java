--- conflicted
+++ resolved
@@ -113,11 +113,7 @@
     // Set the expected OM version if not set via config.
     ozoneConfiguration.setIfUnset(OZONE_OM_CLIENT_PROTOCOL_VERSION_KEY,
         OZONE_OM_CLIENT_PROTOCOL_VERSION);
-<<<<<<< HEAD
-
-=======
     String omServiceID = OmUtils.getOzoneManagerServiceId(ozoneConfiguration);
->>>>>>> 05773afc
     if (omServiceID == null) {
       return OzoneClientFactory.getRpcClient(ozoneConfiguration);
     } else {
