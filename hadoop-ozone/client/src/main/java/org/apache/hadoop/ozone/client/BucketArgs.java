/**
 * Licensed to the Apache Software Foundation (ASF) under one
 * or more contributor license agreements.  See the NOTICE file
 * distributed with this work for additional information
 * regarding copyright ownership.  The ASF licenses this file
 * to you under the Apache License, Version 2.0 (the
 * "License"); you may not use this file except in compliance
 * with the License.  You may obtain a copy of the License at
 *
 *     http://www.apache.org/licenses/LICENSE-2.0
 *
 * Unless required by applicable law or agreed to in writing, software
 * distributed under the License is distributed on an "AS IS" BASIS,
 * WITHOUT WARRANTIES OR CONDITIONS OF ANY KIND, either express or implied.
 * See the License for the specific language governing permissions and
 * limitations under the License.
 */

package org.apache.hadoop.ozone.client;

import org.apache.hadoop.hdds.client.DefaultReplicationConfig;
import org.apache.hadoop.hdds.protocol.StorageType;
import org.apache.hadoop.ozone.OzoneAcl;
import org.apache.hadoop.ozone.OzoneConsts;
import org.apache.hadoop.ozone.om.helpers.BucketLayout;

import java.util.HashMap;
import java.util.List;
import java.util.Map;

/**
 * This class encapsulates the arguments that are
 * required for creating a bucket.
 */
public final class BucketArgs {

  /**
   * ACL Information.
   */
  private List<OzoneAcl> acls;
  /**
   * Bucket Version flag.
   */
  private Boolean versioning;
  /**
   * Type of storage to be used for this bucket.
   * [RAM_DISK, SSD, DISK, ARCHIVE]
   */
  private StorageType storageType;

  /**
   * Custom key/value metadata.
   */
  private Map<String, String> metadata;

  /**
   * Bucket encryption key name.
   */
  private String bucketEncryptionKey;
  private DefaultReplicationConfig defaultReplicationConfig;
  private final String sourceVolume;
  private final String sourceBucket;

  private long quotaInBytes;
  private long quotaInNamespace;

  private String owner;

  /**
   * Bucket Layout.
   */
  private BucketLayout bucketLayout = BucketLayout.DEFAULT;

  /**
   * Private constructor, constructed via builder.
   * @param versioning Bucket version flag.
   * @param storageType Storage type to be used.
   * @param acls list of ACLs.
   * @param metadata map of bucket metadata
   * @param bucketEncryptionKey bucket encryption key name
   * @param sourceVolume
   * @param sourceBucket
   * @param quotaInBytes Bucket quota in bytes.
   * @param quotaInNamespace Bucket quota in counts.
<<<<<<< HEAD
   * @param bucketLayout bucket layout.
   * @param defaultReplicationConfig default replication config.
=======
   * @param bucketLayout Bucket Layouts.
   * @param owner owner of the bucket.
>>>>>>> 937a3d0a
   */
  @SuppressWarnings("parameternumber")
  private BucketArgs(Boolean versioning, StorageType storageType,
      List<OzoneAcl> acls, Map<String, String> metadata,
      String bucketEncryptionKey, String sourceVolume, String sourceBucket,
      long quotaInBytes, long quotaInNamespace, BucketLayout bucketLayout,
<<<<<<< HEAD
      DefaultReplicationConfig defaultReplicationConfig) {
=======
      String owner) {
>>>>>>> 937a3d0a
    this.acls = acls;
    this.versioning = versioning;
    this.storageType = storageType;
    this.metadata = metadata;
    this.bucketEncryptionKey = bucketEncryptionKey;
    this.sourceVolume = sourceVolume;
    this.sourceBucket = sourceBucket;
    this.quotaInBytes = quotaInBytes;
    this.quotaInNamespace = quotaInNamespace;
    this.bucketLayout = bucketLayout;
<<<<<<< HEAD
    this.defaultReplicationConfig = defaultReplicationConfig;
=======
    this.owner = owner;
>>>>>>> 937a3d0a
  }

  /**
   * Returns true if bucket version is enabled, else false.
   * @return isVersionEnabled
   */
  public Boolean getVersioning() {
    return versioning;
  }

  /**
   * Returns the type of storage to be used.
   * @return StorageType
   */
  public StorageType getStorageType() {
    return storageType;
  }

  /**
   * Returns the ACL's associated with this bucket.
   * @return {@literal List<OzoneAcl>}
   */
  public List<OzoneAcl> getAcls() {
    return acls;
  }

  /**
   * Custom metadata for the buckets.
   *
   * @return key value map
   */
  public Map<String, String> getMetadata() {
    return metadata;
  }

  /**
   * Returns the bucket encryption key name.
   * @return bucket encryption key
   */
  public String getEncryptionKey() {
    return bucketEncryptionKey;
  }

  /**
   * Returns the bucket default replication config.
   * @return bucket's default Replication Config.
   */
  public DefaultReplicationConfig getDefaultReplicationConfig() {
    return this.defaultReplicationConfig;
  }

  /**
   * Returns new builder class that builds a OmBucketInfo.
   *
   * @return Builder
   */
  public static BucketArgs.Builder newBuilder() {
    return new BucketArgs.Builder();
  }

  public String getSourceVolume() {
    return sourceVolume;
  }

  public String getSourceBucket() {
    return sourceBucket;
  }

  /**
   * Returns Bucket Quota in bytes.
   * @return quotaInBytes.
   */
  public long getQuotaInBytes() {
    return quotaInBytes;
  }

  /**
   * Returns Bucket Quota in key counts.
   * @return quotaInNamespace.
   */
  public long getQuotaInNamespace() {
    return quotaInNamespace;
  }

  /**
   * Returns the Bucket Layout.
   */
  public BucketLayout getBucketLayout() {
    return bucketLayout;
  }

  /**
   * Returns the Owner Name.
   */
  public String getOwner() {
    return owner;
  }

  /**
   * Builder for OmBucketInfo.
   */
  public static class Builder {
    private Boolean versioning;
    private StorageType storageType;
    private List<OzoneAcl> acls;
    private Map<String, String> metadata;
    private String bucketEncryptionKey;
    private String sourceVolume;
    private String sourceBucket;
    private long quotaInBytes;
    private long quotaInNamespace;
    private BucketLayout bucketLayout;
<<<<<<< HEAD
    private DefaultReplicationConfig defaultReplicationConfig;
=======
    private String owner;
>>>>>>> 937a3d0a

    public Builder() {
      metadata = new HashMap<>();
      quotaInBytes = OzoneConsts.QUOTA_RESET;
      quotaInNamespace = OzoneConsts.QUOTA_RESET;
    }

    public BucketArgs.Builder setVersioning(Boolean versionFlag) {
      this.versioning = versionFlag;
      return this;
    }

    public BucketArgs.Builder setStorageType(StorageType storage) {
      this.storageType = storage;
      return this;
    }

    public BucketArgs.Builder setAcls(List<OzoneAcl> listOfAcls) {
      this.acls = listOfAcls;
      return this;
    }

    public BucketArgs.Builder addMetadata(String key, String value) {
      this.metadata.put(key, value);
      return this;
    }

    public BucketArgs.Builder setBucketEncryptionKey(String bek) {
      this.bucketEncryptionKey = bek;
      return this;
    }

    public BucketArgs.Builder setSourceVolume(String volume) {
      sourceVolume = volume;
      return this;
    }

    public BucketArgs.Builder setSourceBucket(String bucket) {
      sourceBucket = bucket;
      return this;
    }

    public BucketArgs.Builder setQuotaInBytes(long quota) {
      quotaInBytes = quota;
      return this;
    }

    public BucketArgs.Builder setQuotaInNamespace(long quota) {
      quotaInNamespace = quota;
      return this;
    }

    public BucketArgs.Builder setBucketLayout(BucketLayout buckLayout) {
      bucketLayout = buckLayout;
      return this;
    }

<<<<<<< HEAD
    public BucketArgs.Builder setDefaultReplicationConfig(
        DefaultReplicationConfig defaultReplConfig) {
      defaultReplicationConfig = defaultReplConfig;
      return this;
    }

=======
    public BucketArgs.Builder setOwner(String ownerName) {
      owner = ownerName;
      return this;
    }
>>>>>>> 937a3d0a

    /**
     * Constructs the BucketArgs.
     * @return instance of BucketArgs.
     */
    public BucketArgs build() {
      return new BucketArgs(versioning, storageType, acls, metadata,
          bucketEncryptionKey, sourceVolume, sourceBucket, quotaInBytes,
<<<<<<< HEAD
          quotaInNamespace, bucketLayout, defaultReplicationConfig);
=======
          quotaInNamespace, bucketLayout, owner);
>>>>>>> 937a3d0a
    }
  }
}<|MERGE_RESOLUTION|>--- conflicted
+++ resolved
@@ -82,24 +82,16 @@
    * @param sourceBucket
    * @param quotaInBytes Bucket quota in bytes.
    * @param quotaInNamespace Bucket quota in counts.
-<<<<<<< HEAD
    * @param bucketLayout bucket layout.
+   * @param owner owner of the bucket.
    * @param defaultReplicationConfig default replication config.
-=======
-   * @param bucketLayout Bucket Layouts.
-   * @param owner owner of the bucket.
->>>>>>> 937a3d0a
    */
   @SuppressWarnings("parameternumber")
   private BucketArgs(Boolean versioning, StorageType storageType,
       List<OzoneAcl> acls, Map<String, String> metadata,
       String bucketEncryptionKey, String sourceVolume, String sourceBucket,
       long quotaInBytes, long quotaInNamespace, BucketLayout bucketLayout,
-<<<<<<< HEAD
-      DefaultReplicationConfig defaultReplicationConfig) {
-=======
-      String owner) {
->>>>>>> 937a3d0a
+      String owner, DefaultReplicationConfig defaultReplicationConfig) {
     this.acls = acls;
     this.versioning = versioning;
     this.storageType = storageType;
@@ -110,11 +102,8 @@
     this.quotaInBytes = quotaInBytes;
     this.quotaInNamespace = quotaInNamespace;
     this.bucketLayout = bucketLayout;
-<<<<<<< HEAD
+    this.owner = owner;
     this.defaultReplicationConfig = defaultReplicationConfig;
-=======
-    this.owner = owner;
->>>>>>> 937a3d0a
   }
 
   /**
@@ -227,11 +216,8 @@
     private long quotaInBytes;
     private long quotaInNamespace;
     private BucketLayout bucketLayout;
-<<<<<<< HEAD
+    private String owner;
     private DefaultReplicationConfig defaultReplicationConfig;
-=======
-    private String owner;
->>>>>>> 937a3d0a
 
     public Builder() {
       metadata = new HashMap<>();
@@ -289,19 +275,16 @@
       return this;
     }
 
-<<<<<<< HEAD
+    public BucketArgs.Builder setOwner(String ownerName) {
+      owner = ownerName;
+      return this;
+    }
+
     public BucketArgs.Builder setDefaultReplicationConfig(
         DefaultReplicationConfig defaultReplConfig) {
       defaultReplicationConfig = defaultReplConfig;
       return this;
     }
-
-=======
-    public BucketArgs.Builder setOwner(String ownerName) {
-      owner = ownerName;
-      return this;
-    }
->>>>>>> 937a3d0a
 
     /**
      * Constructs the BucketArgs.
@@ -310,11 +293,7 @@
     public BucketArgs build() {
       return new BucketArgs(versioning, storageType, acls, metadata,
           bucketEncryptionKey, sourceVolume, sourceBucket, quotaInBytes,
-<<<<<<< HEAD
-          quotaInNamespace, bucketLayout, defaultReplicationConfig);
-=======
-          quotaInNamespace, bucketLayout, owner);
->>>>>>> 937a3d0a
+          quotaInNamespace, bucketLayout, owner, defaultReplicationConfig);
     }
   }
 }