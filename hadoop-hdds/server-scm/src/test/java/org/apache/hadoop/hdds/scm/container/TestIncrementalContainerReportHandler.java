--- conflicted
+++ resolved
@@ -29,11 +29,8 @@
 import static org.apache.hadoop.hdds.upgrade.HDDSLayoutVersionManager.maxLayoutVersion;
 import static org.junit.jupiter.api.Assertions.assertDoesNotThrow;
 import static org.junit.jupiter.api.Assertions.assertEquals;
-<<<<<<< HEAD
 import static org.junit.jupiter.api.Assertions.assertTrue;
-=======
 import static org.junit.jupiter.api.Assertions.fail;
->>>>>>> 5c5db8e9
 import static org.mockito.Mockito.any;
 import static org.mockito.Mockito.doAnswer;
 import static org.mockito.Mockito.mock;
@@ -56,7 +53,6 @@
 import java.util.concurrent.TimeoutException;
 import java.util.stream.Collectors;
 import java.util.stream.IntStream;
-import java.util.stream.Stream;
 import org.apache.hadoop.hdds.HddsConfigKeys;
 import org.apache.hadoop.hdds.client.ECReplicationConfig;
 import org.apache.hadoop.hdds.client.RatisReplicationConfig;
@@ -635,20 +631,18 @@
     // Create a container which will have one replica on each datanode.
     final ContainerInfo container = getContainer(LifeCycleState.CLOSED);
     ContainerID contID = container.containerID();
-    final Set<ContainerID> containerIDSet = Stream.of(contID).collect(Collectors.toSet());
 
     List<DatanodeDetails> datanodes = new ArrayList<>();
     for (int i = 0; i < numNodes; i++) {
       DatanodeDetails dn = randomDatanodeDetails();
       nodeManager.register(dn, null, null);
-      nodeManager.setContainers(dn, containerIDSet);
       datanodes.add(dn);
     }
 
     containerStateManager.addContainer(container.getProtobuf());
 
     getReplicas(contID, ContainerReplicaProto.State.CLOSED, 0, datanodes)
-        .forEach(r -> containerStateManager.updateContainerReplica(contID, r));
+        .forEach(containerStateManager::updateContainerReplica);
 
     // Container manager should now be aware of 3 replicas of each container.
     assertEquals(numNodes, containerManager.getContainerReplicas(contID).size());
@@ -684,20 +678,18 @@
     // Create a container which will have one replica on each datanode.
     final ContainerInfo container = getContainer(LifeCycleState.CLOSED);
     ContainerID contID = container.containerID();
-    final Set<ContainerID> containerIDSet = Stream.of(contID).collect(Collectors.toSet());
 
     List<DatanodeDetails> datanodes = new ArrayList<>();
     for (int i = 0; i < numNodes; i++) {
       DatanodeDetails dn = randomDatanodeDetails();
       nodeManager.register(dn, null, null);
-      nodeManager.setContainers(dn, containerIDSet);
       datanodes.add(dn);
     }
 
     containerStateManager.addContainer(container.getProtobuf());
 
     getReplicas(contID, ContainerReplicaProto.State.CLOSED, 0, datanodes)
-        .forEach(r -> containerStateManager.updateContainerReplica(contID, r));
+        .forEach(containerStateManager::updateContainerReplica);
 
     // Container manager should now be aware of 3 replicas of each container.
     assertEquals(3, containerManager.getContainerReplicas(contID).size());
