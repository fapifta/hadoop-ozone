--- conflicted
+++ resolved
@@ -424,7 +424,6 @@
     case ListContainer:
     case ListChunk:
     case GetCommittedBlockLength:
-    case Echo:
       return true;
     case CloseContainer:
     case WriteChunk:
@@ -438,13 +437,10 @@
     case PutSmallFile:
     case StreamInit:
     case StreamWrite:
-<<<<<<< HEAD
     case FinalizeBlock:
-=======
       return false;
     case Echo:
       return proto.getEcho().hasReadOnly() && proto.getEcho().getReadOnly();
->>>>>>> 3f1a7edf
     default:
       return false;
     }
