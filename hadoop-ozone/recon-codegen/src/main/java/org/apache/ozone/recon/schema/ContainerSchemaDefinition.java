/*
 * Licensed to the Apache Software Foundation (ASF) under one or more
 * contributor license agreements. See the NOTICE file distributed with
 * this work for additional information regarding copyright ownership.
 * The ASF licenses this file to You under the Apache License, Version 2.0
 * (the "License"); you may not use this file except in compliance with
 * the License. You may obtain a copy of the License at
 *
 *      http://www.apache.org/licenses/LICENSE-2.0
 *
 * Unless required by applicable law or agreed to in writing, software
 * distributed under the License is distributed on an "AS IS" BASIS,
 * WITHOUT WARRANTIES OR CONDITIONS OF ANY KIND, either express or implied.
 * See the License for the specific language governing permissions and
 * limitations under the License.
 */

package org.apache.ozone.recon.schema;

import static org.apache.ozone.recon.schema.SqlDbUtils.TABLE_EXISTS_CHECK;
import static org.jooq.impl.DSL.field;
import static org.jooq.impl.DSL.name;

import com.google.inject.Inject;
import com.google.inject.Singleton;
import java.sql.Connection;
import java.sql.SQLException;
import javax.sql.DataSource;
import org.jooq.DSLContext;
import org.jooq.impl.DSL;
import org.jooq.impl.SQLDataType;
import org.slf4j.Logger;
import org.slf4j.LoggerFactory;

/**
 * Class used to create tables that are required for tracking containers.
 */
@Singleton
public class ContainerSchemaDefinition implements ReconSchemaDefinition {

  public static final String UNHEALTHY_CONTAINERS_TABLE_NAME =
      "UNHEALTHY_CONTAINERS";
  private static final Logger LOG =
      LoggerFactory.getLogger(ContainerSchemaDefinition.class);

<<<<<<< HEAD
  /**
   * ENUM describing the allowed container states which can be stored in the
   * unhealthy containers table.
   */
  public enum UnHealthyContainerStates {
    MISSING,
    EMPTY_MISSING,
    UNDER_REPLICATED,
    OVER_REPLICATED,
    MIS_REPLICATED,
    ALL_REPLICAS_BAD,
    NEGATIVE_SIZE, // Added new state to track containers with negative sizes
    REPLICA_MISMATCH
  }

=======
>>>>>>> 8ceb5c31
  private static final String CONTAINER_ID = "container_id";
  private static final String CONTAINER_STATE = "container_state";
  private final DataSource dataSource;
  private DSLContext dslContext;

  @Inject
  ContainerSchemaDefinition(DataSource dataSource) {
    this.dataSource = dataSource;
  }

  @Override
  public void initializeSchema() throws SQLException {
    Connection conn = dataSource.getConnection();
    dslContext = DSL.using(conn);
    if (!TABLE_EXISTS_CHECK.test(conn, UNHEALTHY_CONTAINERS_TABLE_NAME)) {
      LOG.info("UNHEALTHY_CONTAINERS is missing creating new one.");
      createUnhealthyContainersTable();
    }
  }

  /**
   * Create the Missing Containers table.
   */
  private void createUnhealthyContainersTable() {
    dslContext.createTableIfNotExists(UNHEALTHY_CONTAINERS_TABLE_NAME)
        .column(CONTAINER_ID, SQLDataType.BIGINT.nullable(false))
        .column(CONTAINER_STATE, SQLDataType.VARCHAR(16).nullable(false))
        .column("in_state_since", SQLDataType.BIGINT.nullable(false))
        .column("expected_replica_count", SQLDataType.INTEGER.nullable(false))
        .column("actual_replica_count", SQLDataType.INTEGER.nullable(false))
        .column("replica_delta", SQLDataType.INTEGER.nullable(false))
        .column("reason", SQLDataType.VARCHAR(500).nullable(true))
        .constraint(DSL.constraint("pk_container_id")
            .primaryKey(CONTAINER_ID, CONTAINER_STATE))
        .constraint(DSL.constraint(UNHEALTHY_CONTAINERS_TABLE_NAME + "ck1")
            .check(field(name("container_state"))
                .in(UnHealthyContainerStates.values())))
        .execute();
  }

  public DSLContext getDSLContext() {
    return dslContext;
  }

  public DataSource getDataSource() {
    return dataSource;
  }

  /**
   * ENUM describing the allowed container states which can be stored in the
   * unhealthy containers table.
   */
  public enum UnHealthyContainerStates {
    MISSING,
    EMPTY_MISSING,
    UNDER_REPLICATED,
    OVER_REPLICATED,
    MIS_REPLICATED,
    ALL_REPLICAS_BAD,
    NEGATIVE_SIZE // Added new state to track containers with negative sizes
  }
}<|MERGE_RESOLUTION|>--- conflicted
+++ resolved
@@ -43,24 +43,6 @@
   private static final Logger LOG =
       LoggerFactory.getLogger(ContainerSchemaDefinition.class);
 
-<<<<<<< HEAD
-  /**
-   * ENUM describing the allowed container states which can be stored in the
-   * unhealthy containers table.
-   */
-  public enum UnHealthyContainerStates {
-    MISSING,
-    EMPTY_MISSING,
-    UNDER_REPLICATED,
-    OVER_REPLICATED,
-    MIS_REPLICATED,
-    ALL_REPLICAS_BAD,
-    NEGATIVE_SIZE, // Added new state to track containers with negative sizes
-    REPLICA_MISMATCH
-  }
-
-=======
->>>>>>> 8ceb5c31
   private static final String CONTAINER_ID = "container_id";
   private static final String CONTAINER_STATE = "container_state";
   private final DataSource dataSource;
@@ -120,6 +102,7 @@
     OVER_REPLICATED,
     MIS_REPLICATED,
     ALL_REPLICAS_BAD,
-    NEGATIVE_SIZE // Added new state to track containers with negative sizes
+    NEGATIVE_SIZE, // Added new state to track containers with negative sizes
+    REPLICA_MISMATCH
   }
 }